--- conflicted
+++ resolved
@@ -93,29 +93,13 @@
   EXPECT(assert_equal(schur, actualReduced.selfadjointView()));
 
   // Check Schur complement update, same order, should just double
-<<<<<<< HEAD
-  FastVector<Key> allKeys, keys;
-  allKeys.push_back(1);
-  allKeys.push_back(2);
-  keys.push_back(1);
-  keys.push_back(2);
+  KeyVector allKeys {1, 2}, keys {1, 2};
   Set::UpdateSchurComplement<3>(Fs, E, P, b, allKeys, keys, actualReduced);
   EXPECT(assert_equal((Matrix )(2.0 * schur), actualReduced.selfadjointView()));
 
   // Check Schur complement update, keys reversed
-  FastVector<Key> keys2;
-  keys2.push_back(2);
-  keys2.push_back(1);
+  KeyVector keys2 {2, 1};
   Set::UpdateSchurComplement<3>(Fs, E, P, b, allKeys, keys2, actualReduced);
-=======
-  KeyVector allKeys {1, 2}, keys {1, 2};
-  Set::UpdateSchurComplement(Fs, E, P, b, allKeys, keys, actualReduced);
-  EXPECT(assert_equal((Matrix )(2.0 * schur), actualReduced.selfadjointView()));
-
-  // Check Schur complement update, keys reversed
-  KeyVector keys2 {2, 1};
-  Set::UpdateSchurComplement(Fs, E, P, b, allKeys, keys2, actualReduced);
->>>>>>> 4ca70bea
   Vector4 reverse_b;
   reverse_b << b.tail<2>(), b.head<2>();
   Vector reverse_v = Ft * (reverse_b - E * P * Et * reverse_b);
