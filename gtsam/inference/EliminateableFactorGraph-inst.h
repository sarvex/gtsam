/* ----------------------------------------------------------------------------

 * GTSAM Copyright 2010, Georgia Tech Research Corporation,
 * Atlanta, Georgia 30332-0415
 * All Rights Reserved
 * Authors: Frank Dellaert, et al. (see THANKS for the full author list)

 * See LICENSE for the license information

 * -------------------------------------------------------------------------- */

/**
 * @file    EliminateableFactorGraph.h
 * @brief   Variable elimination algorithms for factor graphs
 * @author  Richard Roberts
 * @date    Apr 21, 2013
 */

#pragma once

#include <gtsam/inference/EliminateableFactorGraph.h>
#include <gtsam/inference/inferenceExceptions.h>
#include <boost/tuple/tuple.hpp>

namespace gtsam {

  /* ************************************************************************* */
  template<class FACTORGRAPH>
  std::shared_ptr<typename EliminateableFactorGraph<FACTORGRAPH>::BayesNetType>
    EliminateableFactorGraph<FACTORGRAPH>::eliminateSequential(
    OptionalOrderingType orderingType, const Eliminate& function,
    OptionalVariableIndex variableIndex) const {
    if(!variableIndex) {
      // If no VariableIndex provided, compute one and call this function again IMPORTANT: we check
      // for no variable index first so that it's always computed if we need to call COLAMD because
      // no Ordering is provided.  When removing optional from VariableIndex, create VariableIndex
      // before creating ordering.
      VariableIndex computedVariableIndex(asDerived());
      return eliminateSequential(orderingType, function, computedVariableIndex);
    }
    else {
      // Compute an ordering and call this function again.  We are guaranteed to have a 
      // VariableIndex already here because we computed one if needed in the previous 'if' block.
      if (orderingType == Ordering::METIS) {
        Ordering computedOrdering = Ordering::Metis(asDerived());
        return eliminateSequential(computedOrdering, function, variableIndex);
      } else {
        Ordering computedOrdering = Ordering::Colamd(*variableIndex);
        return eliminateSequential(computedOrdering, function, variableIndex);
      }
    }
  }

  /* ************************************************************************* */
  template<class FACTORGRAPH>
  std::shared_ptr<typename EliminateableFactorGraph<FACTORGRAPH>::BayesNetType>
    EliminateableFactorGraph<FACTORGRAPH>::eliminateSequential(
    const Ordering& ordering, const Eliminate& function,
    OptionalVariableIndex variableIndex) const
  {
    if(!variableIndex) {
      // If no VariableIndex provided, compute one and call this function again
      VariableIndex computedVariableIndex(asDerived());
      return eliminateSequential(ordering, function, computedVariableIndex);
    } else {
      gttic(eliminateSequential);
      // Do elimination
      EliminationTreeType etree(asDerived(), *variableIndex, ordering);
      std::shared_ptr<BayesNetType> bayesNet;
      std::shared_ptr<FactorGraphType> factorGraph;
      boost::tie(bayesNet,factorGraph) = etree.eliminate(function);
      // If any factors are remaining, the ordering was incomplete
      if(!factorGraph->empty())
        throw InconsistentEliminationRequested();
      // Return the Bayes net
      return bayesNet;
    }
  }

  /* ************************************************************************* */
<<<<<<< HEAD
  template<class FACTORGRAPH>
  std::shared_ptr<typename EliminateableFactorGraph<FACTORGRAPH>::BayesTreeType>
    EliminateableFactorGraph<FACTORGRAPH>::eliminateMultifrontal(
    OptionalOrderingType orderingType, const Eliminate& function,
    OptionalVariableIndex variableIndex) const
  {
    if(!variableIndex) {
      // If no VariableIndex provided, compute one and call this function again IMPORTANT: we check
      // for no variable index first so that it's always computed if we need to call COLAMD because
      // no Ordering is provided.  When removing optional from VariableIndex, create VariableIndex
      // before creating ordering.
=======
  template <class FACTORGRAPH>
  boost::shared_ptr<
      typename EliminateableFactorGraph<FACTORGRAPH>::BayesTreeType>
  EliminateableFactorGraph<FACTORGRAPH>::eliminateMultifrontal(
      OptionalOrderingType orderingType, const Eliminate& function,
      OptionalVariableIndex variableIndex) const {
    if (!variableIndex) {
      // If no VariableIndex provided, compute one and call this function again
      // IMPORTANT: we check for no variable index first so that it's always
      // computed if we need to call COLAMD because no Ordering is provided.
      // When removing optional from VariableIndex, create VariableIndex before
      // creating ordering.
>>>>>>> fa28bbb9
      VariableIndex computedVariableIndex(asDerived());
      return eliminateMultifrontal(orderingType, function,
                                   computedVariableIndex);
    } else {
      // Compute an ordering and call this function again.  We are guaranteed to
      // have a VariableIndex already here because we computed one if needed in
      // the previous 'if' block.
      if (orderingType == Ordering::METIS) {
        Ordering computedOrdering = Ordering::Metis(asDerived());
        return eliminateMultifrontal(computedOrdering, function, variableIndex);
      } else {
        Ordering computedOrdering = Ordering::Colamd(*variableIndex);
        return eliminateMultifrontal(computedOrdering, function, variableIndex);
      }
    }
  }

  /* ************************************************************************* */
  template<class FACTORGRAPH>
  std::shared_ptr<typename EliminateableFactorGraph<FACTORGRAPH>::BayesTreeType>
    EliminateableFactorGraph<FACTORGRAPH>::eliminateMultifrontal(
    const Ordering& ordering, const Eliminate& function,
    OptionalVariableIndex variableIndex) const
  {
    if(!variableIndex) {
      // If no VariableIndex provided, compute one and call this function again
      VariableIndex computedVariableIndex(asDerived());
      return eliminateMultifrontal(ordering, function, computedVariableIndex);
    } else {
      gttic(eliminateMultifrontal);
      // Do elimination with given ordering
      EliminationTreeType etree(asDerived(), *variableIndex, ordering);
      JunctionTreeType junctionTree(etree);
      std::shared_ptr<BayesTreeType> bayesTree;
      std::shared_ptr<FactorGraphType> factorGraph;
      boost::tie(bayesTree,factorGraph) = junctionTree.eliminate(function);
      // If any factors are remaining, the ordering was incomplete
      if(!factorGraph->empty())
        throw InconsistentEliminationRequested();
      // Return the Bayes tree
      return bayesTree;
    }
  }

  /* ************************************************************************* */
  template<class FACTORGRAPH>
  std::pair<std::shared_ptr<typename EliminateableFactorGraph<FACTORGRAPH>::BayesNetType>, std::shared_ptr<FACTORGRAPH> >
    EliminateableFactorGraph<FACTORGRAPH>::eliminatePartialSequential(
    const Ordering& ordering, const Eliminate& function, OptionalVariableIndex variableIndex) const
  {
    if(variableIndex) {
      gttic(eliminatePartialSequential);
      // Do elimination
      EliminationTreeType etree(asDerived(), *variableIndex, ordering);
      return etree.eliminate(function);
    } else {
      // If no variable index is provided, compute one and call this function again
      VariableIndex computedVariableIndex(asDerived());
      return eliminatePartialSequential(ordering, function, computedVariableIndex);
    }
  }

  /* ************************************************************************* */
  template<class FACTORGRAPH>
  std::pair<std::shared_ptr<typename EliminateableFactorGraph<FACTORGRAPH>::BayesNetType>, std::shared_ptr<FACTORGRAPH> >
    EliminateableFactorGraph<FACTORGRAPH>::eliminatePartialSequential(
    const KeyVector& variables, const Eliminate& function, OptionalVariableIndex variableIndex) const
  {
    if(variableIndex) {
      gttic(eliminatePartialSequential);
      // Compute full ordering
      Ordering fullOrdering = Ordering::ColamdConstrainedFirst(*variableIndex, variables);

      // Split off the part of the ordering for the variables being eliminated
      Ordering ordering(fullOrdering.begin(), fullOrdering.begin() + variables.size());
      return eliminatePartialSequential(ordering, function, variableIndex);
    } else {
      // If no variable index is provided, compute one and call this function again
      VariableIndex computedVariableIndex(asDerived());
      return eliminatePartialSequential(variables, function, computedVariableIndex);
    }
  }

  /* ************************************************************************* */
  template<class FACTORGRAPH>
  std::pair<std::shared_ptr<typename EliminateableFactorGraph<FACTORGRAPH>::BayesTreeType>, std::shared_ptr<FACTORGRAPH> >
    EliminateableFactorGraph<FACTORGRAPH>::eliminatePartialMultifrontal(
    const Ordering& ordering, const Eliminate& function, OptionalVariableIndex variableIndex) const
  {
    if(variableIndex) {
      gttic(eliminatePartialMultifrontal);
      // Do elimination
      EliminationTreeType etree(asDerived(), *variableIndex, ordering);
      JunctionTreeType junctionTree(etree);
      return junctionTree.eliminate(function);
    } else {
      // If no variable index is provided, compute one and call this function again
      VariableIndex computedVariableIndex(asDerived());
      return eliminatePartialMultifrontal(ordering, function, computedVariableIndex);
    }
  }

  /* ************************************************************************* */
  template<class FACTORGRAPH>
  std::pair<std::shared_ptr<typename EliminateableFactorGraph<FACTORGRAPH>::BayesTreeType>, std::shared_ptr<FACTORGRAPH> >
    EliminateableFactorGraph<FACTORGRAPH>::eliminatePartialMultifrontal(
    const KeyVector& variables, const Eliminate& function, OptionalVariableIndex variableIndex) const
  {
    if(variableIndex) {
      gttic(eliminatePartialMultifrontal);
      // Compute full ordering
      Ordering fullOrdering = Ordering::ColamdConstrainedFirst(*variableIndex, variables);

      // Split off the part of the ordering for the variables being eliminated
      Ordering ordering(fullOrdering.begin(), fullOrdering.begin() + variables.size());
      return eliminatePartialMultifrontal(ordering, function, variableIndex);
    } else {
      // If no variable index is provided, compute one and call this function again
      VariableIndex computedVariableIndex(asDerived());
      return eliminatePartialMultifrontal(variables, function, computedVariableIndex);
    }
  }

  /* ************************************************************************* */
  template<class FACTORGRAPH>
  std::shared_ptr<typename EliminateableFactorGraph<FACTORGRAPH>::BayesNetType>
    EliminateableFactorGraph<FACTORGRAPH>::marginalMultifrontalBayesNet(
    boost::variant<const Ordering&, const KeyVector&> variables,
    const Eliminate& function, OptionalVariableIndex variableIndex) const
  {
    if(!variableIndex) {
      // If no variable index is provided, compute one and call this function again
      VariableIndex index(asDerived());
      return marginalMultifrontalBayesNet(variables, function, index);
    } else {
      // No ordering was provided for the marginalized variables, so order them using constrained
      // COLAMD.
      bool unmarginalizedAreOrdered = (boost::get<const Ordering&>(&variables) != 0);
      const KeyVector* variablesOrOrdering =
        unmarginalizedAreOrdered ?
        boost::get<const Ordering&>(&variables) : boost::get<const KeyVector&>(&variables);

      Ordering totalOrdering =
        Ordering::ColamdConstrainedLast(*variableIndex, *variablesOrOrdering, unmarginalizedAreOrdered);

      // Split up ordering
      const size_t nVars = variablesOrOrdering->size();
      Ordering marginalizationOrdering(totalOrdering.begin(), totalOrdering.end() - nVars);
      Ordering marginalVarsOrdering(totalOrdering.end() - nVars, totalOrdering.end());

      // Call this function again with the computed orderings
      return marginalMultifrontalBayesNet(marginalVarsOrdering, marginalizationOrdering, function, *variableIndex);
    }
  }

  /* ************************************************************************* */
  template<class FACTORGRAPH>
  std::shared_ptr<typename EliminateableFactorGraph<FACTORGRAPH>::BayesNetType>
    EliminateableFactorGraph<FACTORGRAPH>::marginalMultifrontalBayesNet(
    boost::variant<const Ordering&, const KeyVector&> variables,
    const Ordering& marginalizedVariableOrdering,
    const Eliminate& function, OptionalVariableIndex variableIndex) const
  {
    if(!variableIndex) {
      // If no variable index is provided, compute one and call this function again
      VariableIndex index(asDerived());
      return marginalMultifrontalBayesNet(variables, marginalizedVariableOrdering, function, index);
    } else {
      gttic(marginalMultifrontalBayesNet);
      // An ordering was provided for the marginalized variables, so we can first eliminate them
      // in the order requested.
      std::shared_ptr<BayesTreeType> bayesTree;
      std::shared_ptr<FactorGraphType> factorGraph;
      boost::tie(bayesTree,factorGraph) =
        eliminatePartialMultifrontal(marginalizedVariableOrdering, function, *variableIndex);

      if(const Ordering* varsAsOrdering = boost::get<const Ordering&>(&variables))
      {
        // An ordering was also provided for the unmarginalized variables, so we can also
        // eliminate them in the order requested.
        return factorGraph->eliminateSequential(*varsAsOrdering, function);
      }
      else
      {
        // No ordering was provided for the unmarginalized variables, so order them with COLAMD.
        return factorGraph->eliminateSequential(Ordering::COLAMD, function);
      }
    }
  }

  /* ************************************************************************* */
  template<class FACTORGRAPH>
  std::shared_ptr<typename EliminateableFactorGraph<FACTORGRAPH>::BayesTreeType>
    EliminateableFactorGraph<FACTORGRAPH>::marginalMultifrontalBayesTree(
    boost::variant<const Ordering&, const KeyVector&> variables,
    const Eliminate& function, OptionalVariableIndex variableIndex) const
  {
    if(!variableIndex) {
      // If no variable index is provided, compute one and call this function again
      VariableIndex computedVariableIndex(asDerived());
      return marginalMultifrontalBayesTree(variables, function, computedVariableIndex);
    } else {
      // No ordering was provided for the marginalized variables, so order them using constrained
      // COLAMD.
      bool unmarginalizedAreOrdered = (boost::get<const Ordering&>(&variables) != 0);
      const KeyVector* variablesOrOrdering =
        unmarginalizedAreOrdered ?
        boost::get<const Ordering&>(&variables) : boost::get<const KeyVector&>(&variables);

      Ordering totalOrdering =
        Ordering::ColamdConstrainedLast(*variableIndex, *variablesOrOrdering, unmarginalizedAreOrdered);

      // Split up ordering
      const size_t nVars = variablesOrOrdering->size();
      Ordering marginalizationOrdering(totalOrdering.begin(), totalOrdering.end() - nVars);
      Ordering marginalVarsOrdering(totalOrdering.end() - nVars, totalOrdering.end());

      // Call this function again with the computed orderings
      return marginalMultifrontalBayesTree(marginalVarsOrdering, marginalizationOrdering, function, *variableIndex);
    }
  }

  /* ************************************************************************* */
  template<class FACTORGRAPH>
  std::shared_ptr<typename EliminateableFactorGraph<FACTORGRAPH>::BayesTreeType>
    EliminateableFactorGraph<FACTORGRAPH>::marginalMultifrontalBayesTree(
    boost::variant<const Ordering&, const KeyVector&> variables,
    const Ordering& marginalizedVariableOrdering,
    const Eliminate& function, OptionalVariableIndex variableIndex) const
  {
    if(!variableIndex) {
      // If no variable index is provided, compute one and call this function again
      VariableIndex computedVariableIndex(asDerived());
      return marginalMultifrontalBayesTree(variables, marginalizedVariableOrdering, function, computedVariableIndex);
    } else {
      gttic(marginalMultifrontalBayesTree);
      // An ordering was provided for the marginalized variables, so we can first eliminate them
      // in the order requested.
      std::shared_ptr<BayesTreeType> bayesTree;
      std::shared_ptr<FactorGraphType> factorGraph;
      boost::tie(bayesTree,factorGraph) =
        eliminatePartialMultifrontal(marginalizedVariableOrdering, function, *variableIndex);

      if(const Ordering* varsAsOrdering = boost::get<const Ordering&>(&variables))
      {
        // An ordering was also provided for the unmarginalized variables, so we can also
        // eliminate them in the order requested.
        return factorGraph->eliminateMultifrontal(*varsAsOrdering, function);
      }
      else
      {
        // No ordering was provided for the unmarginalized variables, so order them with COLAMD.
        return factorGraph->eliminateMultifrontal(Ordering::COLAMD, function);
      }
    }
  }

  /* ************************************************************************* */
  template<class FACTORGRAPH>
  std::shared_ptr<FACTORGRAPH>
    EliminateableFactorGraph<FACTORGRAPH>::marginal(
    const KeyVector& variables,
    const Eliminate& function, OptionalVariableIndex variableIndex) const
  {
    if(variableIndex)
    {
      // Compute a total ordering for all variables
      Ordering totalOrdering = Ordering::ColamdConstrainedLast(*variableIndex, variables);

      // Split out the part for the marginalized variables
      Ordering marginalizationOrdering(totalOrdering.begin(), totalOrdering.end() - variables.size());

      // Eliminate and return the remaining factor graph
      return eliminatePartialMultifrontal(marginalizationOrdering, function, *variableIndex).second;
    }
    else
    {
      // If no variable index is provided, compute one and call this function again
      VariableIndex computedVariableIndex(asDerived());
      return marginal(variables, function, computedVariableIndex);
    }
  }


}<|MERGE_RESOLUTION|>--- conflicted
+++ resolved
@@ -78,19 +78,6 @@
   }
 
   /* ************************************************************************* */
-<<<<<<< HEAD
-  template<class FACTORGRAPH>
-  std::shared_ptr<typename EliminateableFactorGraph<FACTORGRAPH>::BayesTreeType>
-    EliminateableFactorGraph<FACTORGRAPH>::eliminateMultifrontal(
-    OptionalOrderingType orderingType, const Eliminate& function,
-    OptionalVariableIndex variableIndex) const
-  {
-    if(!variableIndex) {
-      // If no VariableIndex provided, compute one and call this function again IMPORTANT: we check
-      // for no variable index first so that it's always computed if we need to call COLAMD because
-      // no Ordering is provided.  When removing optional from VariableIndex, create VariableIndex
-      // before creating ordering.
-=======
   template <class FACTORGRAPH>
   boost::shared_ptr<
       typename EliminateableFactorGraph<FACTORGRAPH>::BayesTreeType>
@@ -103,7 +90,6 @@
       // computed if we need to call COLAMD because no Ordering is provided.
       // When removing optional from VariableIndex, create VariableIndex before
       // creating ordering.
->>>>>>> fa28bbb9
       VariableIndex computedVariableIndex(asDerived());
       return eliminateMultifrontal(orderingType, function,
                                    computedVariableIndex);
