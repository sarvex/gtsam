--- conflicted
+++ resolved
@@ -308,12 +308,6 @@
     size_t nrLeaves() const;
 
     /**
-<<<<<<< HEAD
-     * @brief Return the number of total leaf assignments.
-     * This includes counts removed from implicit pruning hence,
-     * it will always be >= nrLeaves().
-     * 
-=======
      * @brief This is a convenience function which returns the total number of
      * leaf assignments in the decision tree.
      * This function is not used for anymajor operations within the discrete
@@ -323,7 +317,6 @@
      * binary tree each leaf has 2 assignments. This includes counts removed
      * from implicit pruning hence, it will always be >= nrLeaves().
      *
->>>>>>> b37fc3f5
      * E.g. we have a decision tree as below, where each node has 2 branches:
      *
      * Choice(m1)
@@ -334,17 +327,11 @@
      * 1 0 Leaf 1.0
      * 1 1 Leaf 2.0
      *
-<<<<<<< HEAD
-     * In the unpruned form, the tree will have 4 assignments, 2 for each key, and 4 leaves.
-     *
-     * In the pruned form, the number of assignments is still 4 but the number of leaves is now 3, as below:
-=======
      * In the unpruned form, the tree will have 4 assignments, 2 for each key,
      * and 4 leaves.
      *
      * In the pruned form, the number of assignments is still 4 but the number
      * of leaves is now 3, as below:
->>>>>>> b37fc3f5
      *
      * Choice(m1)
      * 0 Leaf 0.0
