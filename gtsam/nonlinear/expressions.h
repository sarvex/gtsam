/**
 * @file expressions.h
 * @brief Common expressions, both linear and non-linear
 * @date Nov 23, 2014
 * @author Frank Dellaert
 */

#pragma once

#include <gtsam/nonlinear/Expression.h>
#include <gtsam/base/Lie.h>

namespace gtsam {

// Generic between, assumes existence of traits<T>::Between
template <typename T>
Expression<T> between(const Expression<T>& t1, const Expression<T>& t2) {
  return Expression<T>(traits<T>::Between, t1, t2);
}

// Generic compose, assumes existence of traits<T>::Compose
template <typename T>
Expression<T> compose(const Expression<T>& t1, const Expression<T>& t2) {
  return Expression<T>(traits<T>::Compose, t1, t2);
}

<<<<<<< HEAD
typedef Expression<double> Double_;
=======
// Some typedefs
typedef Expression<double> double_;
typedef Expression<Vector1> Vector1_;
typedef Expression<Vector2> Vector2_;
>>>>>>> 5a94b71c
typedef Expression<Vector3> Vector3_;
typedef Expression<Vector4> Vector4_;
typedef Expression<Vector5> Vector5_;
typedef Expression<Vector6> Vector6_;
typedef Expression<Vector7> Vector7_;
typedef Expression<Vector8> Vector8_;
typedef Expression<Vector9> Vector9_;

}  // \namespace gtsam<|MERGE_RESOLUTION|>--- conflicted
+++ resolved
@@ -24,14 +24,10 @@
   return Expression<T>(traits<T>::Compose, t1, t2);
 }
 
-<<<<<<< HEAD
+// Some typedefs
 typedef Expression<double> Double_;
-=======
-// Some typedefs
-typedef Expression<double> double_;
 typedef Expression<Vector1> Vector1_;
 typedef Expression<Vector2> Vector2_;
->>>>>>> 5a94b71c
 typedef Expression<Vector3> Vector3_;
 typedef Expression<Vector4> Vector4_;
 typedef Expression<Vector5> Vector5_;
