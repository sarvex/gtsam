/**

 * GTSAM Wrap Module Definition
 *
 * These are the current classes available through the matlab toolbox interface,
 * add more functions/classes as they are available.
 *
 * Requirements:
 *   Classes must start with an uppercase letter
 *      - Can wrap a typedef
 *   Only one Method/Constructor per line, though methods/constructors can extend across multiple lines
 *   Methods can return
 *     - Eigen types:       Matrix, Vector
 *     - C/C++ basic types: string, bool, size_t, int, double, char, unsigned char
 *     - void
 *     - Any class with which be copied with boost::make_shared()
 *     - boost::shared_ptr of any object type
 *   Constructors
 *     - Overloads are supported
 *     - A class with no constructors can be returned from other functions but not allocated directly in MATLAB
 *   Methods
 *     - Constness has no effect
 *     - Specify by-value (not reference) return types, even if C++ method returns reference
 *     - Must start with a letter (upper or lowercase)
 *     - Overloads are supported
 *   Static methods
 *     - Must start with a letter (upper or lowercase) and use the "static" keyword
 *     - The first letter will be made uppercase in the generated MATLAB interface
 *     - Overloads are supported
 *   Arguments to functions any of
 *      - Eigen types:       Matrix, Vector
 *      - Eigen types and classes as an optionally const reference
 *     - C/C++ basic types: string, bool, size_t, size_t, double, char, unsigned char
 *     - Any class with which be copied with boost::make_shared() (except Eigen)
 *     - boost::shared_ptr of any object type (except Eigen)
 *   Comments can use either C++ or C style, with multiple lines
 *   Namespace definitions
 *     - Names of namespaces must start with a lowercase letter
 *      - start a namespace with "namespace {"
 *      - end a namespace with exactly "}"
 *      - Namespaces can be nested
 *   Namespace usage
 *      - Namespaces can be specified for classes in arguments and return values
 *      - In each case, the namespace must be fully specified, e.g., "namespace1::namespace2::ClassName"
 *   Includes in C++ wrappers
 *     - All includes will be collected and added in a single file
 *     - All namespaces must have angle brackets: <path>
 *     - No default includes will be added
 *   Global/Namespace functions
 *     - Functions specified outside of a class are global
 *     - Can be overloaded with different arguments
 *     - Can have multiple functions of the same name in different namespaces
 *   Using classes defined in other modules
 *     - If you are using a class 'OtherClass' not wrapped in this definition file, add "class OtherClass;" to avoid a dependency error
 *   Virtual inheritance
 *     - Specify fully-qualified base classes, i.e. "virtual class Derived : ns::Base {" where "ns" is the namespace
 *     - Mark with 'virtual' keyword, e.g. "virtual class Base {", and also "virtual class Derived : ns::Base {"
 *     - Forward declarations must also be marked virtual, e.g. "virtual class ns::Base;" and
 *       also "virtual class ns::Derived;"
 *     - Pure virtual (abstract) classes should list no constructors in this interface file
 *     - Virtual classes must have a clone() function in C++ (though it does not have to be included
 *       in the MATLAB interface).  clone() will be called whenever an object copy is needed, instead
 *       of using the copy constructor (which is used for non-virtual objects).
 *     - Signature of clone function - will be called virtually, so must appear at least at the top of the inheritance tree
 *           virtual boost::shared_ptr<CLASS_NAME> clone() const;
 *   Class Templates
 *     - Basic templates are supported either with an explicit list of types to instantiate,
 *       e.g. template<T = {gtsam::Pose2, gtsam::Rot2, gtsam::Point3}> class Class1 { ... };
 *       or with typedefs, e.g.
 *       template<T, U> class Class2 { ... };
 *       typedef Class2<Type1, Type2> MyInstantiatedClass;
 *     - In the class definition, appearances of the template argument(s) will be replaced with their
 *       instantiated types, e.g. 'void setValue(const T& value);'.
 *     - To refer to the instantiation of the template class itself, use 'This', i.e. 'static This Create();'
 *     - To create new instantiations in other modules, you must copy-and-paste the whole class definition
 *       into the new module, but use only your new instantiation types.
 *     - When forward-declaring template instantiations, use the generated/typedefed name, e.g.
 *       class gtsam::Class1Pose2;
 *       class gtsam::MyInstantiatedClass;
 *   Boost.serialization within Matlab:
 *     - you need to mark classes as being serializable in the markup file (see this file for an example).
 *     - There are two options currently, depending on the class.  To "mark" a class as serializable,
 *       add a function with a particular signature so that wrap will catch it.
 *        - Add "void serialize()" to a class to create serialization functions for a class.
 *          Adding this flag subsumes the serializable() flag below. Requirements:
 *             - A default constructor must be publicly accessible
 *             - Must not be an abstract base class
 *             - The class must have an actual boost.serialization serialize() function.
 *        - Add "void serializable()" to a class if you only want the class to be serialized as a
 *          part of a container (such as noisemodel). This version does not require a publicly
 *          accessible default constructor.
 */

/**
 * Status:
 *  - TODO: default values for arguments
 *    - WORKAROUND: make multiple versions of the same function for different configurations of default arguments
 *  - TODO: Handle gtsam::Rot3M conversions to quaternions
 *  - TODO: Parse return of const ref arguments
 *  - TODO: Parse std::string variants and convert directly to special string
 *  - TODO: Add enum support
 *  - TODO: Add generalized serialization support via boost.serialization with hooks to matlab save/load
 */

namespace std {
    #include <vector>
    template<T>
    class vector
    {
        //Do we need these?
        //Capacity
        /*size_t size() const;
        size_t max_size() const;
        //void resize(size_t sz);
        size_t capacity() const;
        bool empty() const;
        void reserve(size_t n);

        //Element access
        T* at(size_t n);
        T* front();
        T* back();

        //Modifiers
        void assign(size_t n, const T& u);
        void push_back(const T& x);
        void pop_back();*/
    };
    //typedef std::vector
  
    #include<list>
    template<T>
    class list
    {
    
    
    };

}

namespace gtsam {

//*************************************************************************
// base
//*************************************************************************

/** gtsam namespace functions */
bool linear_independent(Matrix A, Matrix B, double tol);

virtual class Value {
  // No constructors because this is an abstract class

  // Testable
  void print(string s) const;

  // Manifold
  size_t dim() const;
};

#include <gtsam/base/deprecated/LieScalar.h>
class LieScalar {
  // Standard constructors
  LieScalar();
  LieScalar(double d);

  // Standard interface
  double value() const;

  // Testable
  void print(string s) const;
  bool equals(const gtsam::LieScalar& expected, double tol) const;

  // Group
  static gtsam::LieScalar identity();
  gtsam::LieScalar inverse() const;
  gtsam::LieScalar compose(const gtsam::LieScalar& p) const;
  gtsam::LieScalar between(const gtsam::LieScalar& l2) const;

  // Manifold
  size_t dim() const;
  gtsam::LieScalar retract(Vector v) const;
  Vector localCoordinates(const gtsam::LieScalar& t2) const;

  // Lie group
  static gtsam::LieScalar Expmap(Vector v);
  static Vector Logmap(const gtsam::LieScalar& p);
};

#include <gtsam/base/deprecated/LieVector.h>
class LieVector {
  // Standard constructors
  LieVector();
  LieVector(Vector v);

  // Standard interface
  Vector vector() const;

  // Testable
  void print(string s) const;
  bool equals(const gtsam::LieVector& expected, double tol) const;

  // Group
  static gtsam::LieVector identity();
  gtsam::LieVector inverse() const;
  gtsam::LieVector compose(const gtsam::LieVector& p) const;
  gtsam::LieVector between(const gtsam::LieVector& l2) const;

  // Manifold
  size_t dim() const;
  gtsam::LieVector retract(Vector v) const;
  Vector localCoordinates(const gtsam::LieVector& t2) const;

  // Lie group
  static gtsam::LieVector Expmap(Vector v);
  static Vector Logmap(const gtsam::LieVector& p);

  // enabling serialization functionality
  void serialize() const;
};

#include <gtsam/base/deprecated/LieMatrix.h>
class LieMatrix {
  // Standard constructors
  LieMatrix();
  LieMatrix(Matrix v);

  // Standard interface
  Matrix matrix() const;

  // Testable
  void print(string s) const;
  bool equals(const gtsam::LieMatrix& expected, double tol) const;

  // Group
  static gtsam::LieMatrix identity();
  gtsam::LieMatrix inverse() const;
  gtsam::LieMatrix compose(const gtsam::LieMatrix& p) const;
  gtsam::LieMatrix between(const gtsam::LieMatrix& l2) const;

  // Manifold
  size_t dim() const;
  gtsam::LieMatrix retract(Vector v) const;
  Vector localCoordinates(const gtsam::LieMatrix & t2) const;

  // Lie group
  static gtsam::LieMatrix Expmap(Vector v);
  static Vector Logmap(const gtsam::LieMatrix& p);

  // enabling serialization functionality
  void serialize() const;
};

//*************************************************************************
// geometry
//*************************************************************************

class Point2 {
  // Standard Constructors
  Point2();
  Point2(double x, double y);
  Point2(Vector v);

  // Testable
  void print(string s) const;
  bool equals(const gtsam::Point2& pose, double tol) const;

  // Group
  static gtsam::Point2 identity();
  gtsam::Point2 inverse() const;
  gtsam::Point2 compose(const gtsam::Point2& p2) const;
  gtsam::Point2 between(const gtsam::Point2& p2) const;

  // Manifold
  gtsam::Point2 retract(Vector v) const;
  Vector localCoordinates(const gtsam::Point2& p) const;

  // Lie Group
  static gtsam::Point2 Expmap(Vector v);
  static Vector Logmap(const gtsam::Point2& p);

  // Standard Interface
  double x() const;
  double y() const;
  Vector vector() const;
  double dist(const gtsam::Point2& p2) const;
  double norm() const;

  // enabling serialization functionality
  void serialize() const;
};

// std::vector<gtsam::Point2>
class Point2Vector
{
  // Constructors
  Point2Vector();
  Point2Vector(const gtsam::Point2Vector& v);

  //Capacity
  size_t size() const;
  size_t max_size() const;
  void resize(size_t sz);
  size_t capacity() const;
  bool empty() const;
  void reserve(size_t n);

  //Element access
  gtsam::Point2 at(size_t n) const;
  gtsam::Point2 front() const;
  gtsam::Point2 back() const;

  //Modifiers
  void assign(size_t n, const gtsam::Point2& u);
  void push_back(const gtsam::Point2& x);
  void pop_back();
};

class StereoPoint2 {
  // Standard Constructors
  StereoPoint2();
  StereoPoint2(double uL, double uR, double v);

  // Testable
  void print(string s) const;
  bool equals(const gtsam::StereoPoint2& point, double tol) const;

  // Group
  static gtsam::StereoPoint2 identity();
  gtsam::StereoPoint2 inverse() const;
  gtsam::StereoPoint2 compose(const gtsam::StereoPoint2& p2) const;
  gtsam::StereoPoint2 between(const gtsam::StereoPoint2& p2) const;

  // Manifold
  gtsam::StereoPoint2 retract(Vector v) const;
  Vector localCoordinates(const gtsam::StereoPoint2& p) const;

  // Lie Group
  static gtsam::StereoPoint2 Expmap(Vector v);
  static Vector Logmap(const gtsam::StereoPoint2& p);

  // Standard Interface
  Vector vector() const;
  double uL() const;
  double uR() const;
  double v() const;

  // enabling serialization functionality
  void serialize() const;
};

class Point3 {
  // Standard Constructors
  Point3();
  Point3(double x, double y, double z);
  Point3(Vector v);

  // Testable
  void print(string s) const;
  bool equals(const gtsam::Point3& p, double tol) const;

  // Group
  static gtsam::Point3 identity();
  gtsam::Point3 inverse() const;
  gtsam::Point3 compose(const gtsam::Point3& p2) const;
  gtsam::Point3 between(const gtsam::Point3& p2) const;

  // Manifold
  gtsam::Point3 retract(Vector v) const;
  Vector localCoordinates(const gtsam::Point3& p) const;

  // Lie Group
  static gtsam::Point3 Expmap(Vector v);
  static Vector Logmap(const gtsam::Point3& p);

  // Standard Interface
  Vector vector() const;
  double x() const;
  double y() const;
  double z() const;

  // enabling serialization functionality
  void serialize() const;
};

class Rot2 {
  // Standard Constructors and Named Constructors
  Rot2();
  Rot2(double theta);
  static gtsam::Rot2 fromAngle(double theta);
  static gtsam::Rot2 fromDegrees(double theta);
  static gtsam::Rot2 fromCosSin(double c, double s);

  // Testable
  void print(string s) const;
  bool equals(const gtsam::Rot2& rot, double tol) const;

  // Group
  static gtsam::Rot2 identity();
  gtsam::Rot2 inverse();
  gtsam::Rot2 compose(const gtsam::Rot2& p2) const;
  gtsam::Rot2 between(const gtsam::Rot2& p2) const;

  // Manifold
  gtsam::Rot2 retract(Vector v) const;
  Vector localCoordinates(const gtsam::Rot2& p) const;

  // Lie Group
  static gtsam::Rot2 Expmap(Vector v);
  static Vector Logmap(const gtsam::Rot2& p);

  // Group Action on Point2
  gtsam::Point2 rotate(const gtsam::Point2& point) const;
  gtsam::Point2 unrotate(const gtsam::Point2& point) const;

  // Standard Interface
  static gtsam::Rot2 relativeBearing(const gtsam::Point2& d); // Ignoring derivative
  static gtsam::Rot2 atan2(double y, double x);
  double theta() const;
  double degrees() const;
  double c() const;
  double s() const;
  Matrix matrix() const;

  // enabling serialization functionality
  void serialize() const;
};

class Rot3 {
  // Standard Constructors and Named Constructors
  Rot3();
  Rot3(Matrix R);
  static gtsam::Rot3 Rx(double t);
  static gtsam::Rot3 Ry(double t);
  static gtsam::Rot3 Rz(double t);
  static gtsam::Rot3 RzRyRx(double x, double y, double z);
  static gtsam::Rot3 RzRyRx(Vector xyz);
  static gtsam::Rot3 yaw(double t); // positive yaw is to right (as in aircraft heading)
  static gtsam::Rot3 pitch(double t); // positive pitch is up (increasing aircraft altitude)
  static gtsam::Rot3 roll(double t); // positive roll is to right (increasing yaw in aircraft)
  static gtsam::Rot3 ypr(double y, double p, double r);
  static gtsam::Rot3 quaternion(double w, double x, double y, double z);
  static gtsam::Rot3 Rodrigues(Vector v);

  // Testable
  void print(string s) const;
  bool equals(const gtsam::Rot3& rot, double tol) const;

  // Group
  static gtsam::Rot3 identity();
    gtsam::Rot3 inverse() const;
  gtsam::Rot3 compose(const gtsam::Rot3& p2) const;
  gtsam::Rot3 between(const gtsam::Rot3& p2) const;

  // Manifold
  //gtsam::Rot3 retractCayley(Vector v) const; // FIXME, does not exist in both Matrix and Quaternion options
  gtsam::Rot3 retract(Vector v) const;
  Vector localCoordinates(const gtsam::Rot3& p) const;

  // Group Action on Point3
  gtsam::Point3 rotate(const gtsam::Point3& p) const;
  gtsam::Point3 unrotate(const gtsam::Point3& p) const;

  // Standard Interface
  static gtsam::Rot3 Expmap(Vector v);
  static Vector Logmap(const gtsam::Rot3& p);
  Matrix matrix() const;
  Matrix transpose() const;
  gtsam::Point3 column(size_t index) const;
  Vector xyz() const;
  Vector ypr() const;
  Vector rpy() const;
  double roll() const;
  double pitch() const;
  double yaw() const;
//  Vector toQuaternion() const;  // FIXME: Can't cast to Vector properly
  Vector quaternion() const;

  // enabling serialization functionality
  void serialize() const;
};

class Pose2 {
  // Standard Constructor
  Pose2();
  Pose2(const gtsam::Pose2& pose);
  Pose2(double x, double y, double theta);
  Pose2(double theta, const gtsam::Point2& t);
  Pose2(const gtsam::Rot2& r, const gtsam::Point2& t);
  Pose2(Vector v);

  // Testable
  void print(string s) const;
  bool equals(const gtsam::Pose2& pose, double tol) const;

  // Group
  static gtsam::Pose2 identity();
  gtsam::Pose2 inverse() const;
  gtsam::Pose2 compose(const gtsam::Pose2& p2) const;
  gtsam::Pose2 between(const gtsam::Pose2& p2) const;

  // Manifold
  gtsam::Pose2 retract(Vector v) const;
  Vector localCoordinates(const gtsam::Pose2& p) const;

  // Lie Group
  static gtsam::Pose2 Expmap(Vector v);
  static Vector Logmap(const gtsam::Pose2& p);
  Matrix AdjointMap() const;
  Vector Adjoint(const Vector& xi) const;
  static Matrix wedge(double vx, double vy, double w);

  // Group Actions on Point2
  gtsam::Point2 transform_from(const gtsam::Point2& p) const;
  gtsam::Point2 transform_to(const gtsam::Point2& p) const;

  // Standard Interface
  double x() const;
  double y() const;
  double theta() const;
  gtsam::Rot2 bearing(const gtsam::Point2& point) const;
  double range(const gtsam::Point2& point) const;
  gtsam::Point2 translation() const;
  gtsam::Rot2 rotation() const;
  Matrix matrix() const;

  // enabling serialization functionality
  void serialize() const;
};

class Pose3 {
  // Standard Constructors
  Pose3();
  Pose3(const gtsam::Pose3& pose);
  Pose3(const gtsam::Rot3& r, const gtsam::Point3& t);
  Pose3(const gtsam::Pose2& pose2); // FIXME: shadows Pose3(Pose3 pose)
  Pose3(Matrix t);

  // Testable
  void print(string s) const;
  bool equals(const gtsam::Pose3& pose, double tol) const;

  // Group
  static gtsam::Pose3 identity();
  gtsam::Pose3 inverse() const;
  gtsam::Pose3 compose(const gtsam::Pose3& p2) const;
  gtsam::Pose3 between(const gtsam::Pose3& p2) const;

  // Manifold
  gtsam::Pose3 retract(Vector v) const;
  Vector localCoordinates(const gtsam::Pose3& T2) const;

  // Lie Group
  static gtsam::Pose3 Expmap(Vector v);
  static Vector Logmap(const gtsam::Pose3& p);
  Matrix AdjointMap() const;
  Vector Adjoint(Vector xi) const;
  static Matrix wedge(double wx, double wy, double wz, double vx, double vy, double vz);

  // Group Action on Point3
  gtsam::Point3 transform_from(const gtsam::Point3& p) const;
  gtsam::Point3 transform_to(const gtsam::Point3& p) const;

  // Standard Interface
  gtsam::Rot3 rotation() const;
  gtsam::Point3 translation() const;
  double x() const;
  double y() const;
  double z() const;
  Matrix matrix() const;
  gtsam::Pose3 transform_to(const gtsam::Pose3& pose) const; // FIXME: shadows other transform_to()
  double range(const gtsam::Point3& point);
  double range(const gtsam::Pose3& pose);

  // enabling serialization functionality
  void serialize() const;
};

// std::vector<gtsam::Pose3>
class Pose3Vector
{
  Pose3Vector();
  size_t size() const;
  bool empty() const;
  gtsam::Pose3 at(size_t n) const;
  void push_back(const gtsam::Pose3& x);
};

#include <gtsam/geometry/Unit3.h>
class Unit3 {
  // Standard Constructors
  Unit3();
  Unit3(const gtsam::Point3& pose);

  // Testable
  void print(string s) const;
  bool equals(const gtsam::Unit3& pose, double tol) const;

  // Other functionality
  Matrix basis() const;
  Matrix skew() const;

  // Manifold
  static size_t Dim();
  size_t dim() const;
  gtsam::Unit3 retract(Vector v) const;
  Vector localCoordinates(const gtsam::Unit3& s) const;
};

#include <gtsam/geometry/EssentialMatrix.h>
class EssentialMatrix {
  // Standard Constructors
  EssentialMatrix(const gtsam::Rot3& aRb, const gtsam::Unit3& aTb);

  // Testable
  void print(string s) const;
  bool equals(const gtsam::EssentialMatrix& pose, double tol) const;

  // Manifold
  static size_t Dim();
  size_t dim() const;
  gtsam::EssentialMatrix retract(Vector v) const;
  Vector localCoordinates(const gtsam::EssentialMatrix& s) const;

  // Other methods:
  gtsam::Rot3 rotation() const;
  gtsam::Unit3 direction() const;
  Matrix matrix() const;
  double error(Vector vA, Vector vB);
};

class Cal3_S2 {
  // Standard Constructors
  Cal3_S2();
  Cal3_S2(double fx, double fy, double s, double u0, double v0);
  Cal3_S2(Vector v);
  Cal3_S2(double fov, int w, int h);

  // Testable
  void print(string s) const;
  bool equals(const gtsam::Cal3_S2& rhs, double tol) const;

  // Manifold
  static size_t Dim();
  size_t dim() const;
  gtsam::Cal3_S2 retract(Vector v) const;
  Vector localCoordinates(const gtsam::Cal3_S2& c) const;

  // Action on Point2
  gtsam::Point2 calibrate(const gtsam::Point2& p) const;
  gtsam::Point2 uncalibrate(const gtsam::Point2& p) const;

  // Standard Interface
  double fx() const;
  double fy() const;
  double skew() const;
  double px() const;
  double py() const;
  gtsam::Point2 principalPoint() const;
  Vector vector() const;
  Matrix matrix() const;
  Matrix matrix_inverse() const;

  // enabling serialization functionality
  void serialize() const;
};

#include <gtsam/geometry/Cal3DS2_Base.h>
virtual class Cal3DS2_Base {
  // Standard Constructors
  Cal3DS2_Base();

  // Testable
  void print(string s) const;

  // Standard Interface
  double fx() const;
  double fy() const;
  double skew() const;
  double px() const;
  double py() const;
  double k1() const;
  double k2() const;

  // Action on Point2
  gtsam::Point2 uncalibrate(const gtsam::Point2& p) const;
  gtsam::Point2 calibrate(const gtsam::Point2& p, double tol) const;
  gtsam::Point2 calibrate(const gtsam::Point2& p) const;

  // enabling serialization functionality
  void serialize() const;
};

#include <gtsam/geometry/Cal3DS2.h>
virtual class Cal3DS2 : gtsam::Cal3DS2_Base {
  // Standard Constructors
  Cal3DS2();
  Cal3DS2(double fx, double fy, double s, double u0, double v0, double k1, double k2);
  Cal3DS2(double fx, double fy, double s, double u0, double v0, double k1, double k2, double p1, double p2);
  Cal3DS2(Vector v);

  // Testable
  bool equals(const gtsam::Cal3DS2& rhs, double tol) const;

  // Manifold
  size_t dim() const;
  static size_t Dim();
  gtsam::Cal3DS2 retract(Vector v) const;
  Vector localCoordinates(const gtsam::Cal3DS2& c) const;

  // enabling serialization functionality
  void serialize() const;
};

#include <gtsam/geometry/Cal3Unified.h>
virtual class Cal3Unified : gtsam::Cal3DS2_Base {
  // Standard Constructors
  Cal3Unified();
  Cal3Unified(double fx, double fy, double s, double u0, double v0, double k1, double k2);
  Cal3Unified(double fx, double fy, double s, double u0, double v0, double k1, double k2, double p1, double p2, double xi);
  Cal3Unified(Vector v);

  // Testable
  bool equals(const gtsam::Cal3Unified& rhs, double tol) const;

  // Standard Interface
  double xi() const;
  gtsam::Point2 spaceToNPlane(const gtsam::Point2& p) const;
  gtsam::Point2 nPlaneToSpace(const gtsam::Point2& p) const;

  // Manifold
  size_t dim() const;
  static size_t Dim();
  gtsam::Cal3Unified retract(Vector v) const;
  Vector localCoordinates(const gtsam::Cal3Unified& c) const;

  // enabling serialization functionality
  void serialize() const;
};

#include <gtsam/geometry/Cal3_S2Stereo.h>
class Cal3_S2Stereo {
  // Standard Constructors
  Cal3_S2Stereo();
  Cal3_S2Stereo(double fx, double fy, double s, double u0, double v0, double b);
  Cal3_S2Stereo(Vector v);

  // Testable
  void print(string s) const;
  bool equals(const gtsam::Cal3_S2Stereo& K, double tol) const;

  // Standard Interface
  double fx() const;
  double fy() const;
  double skew() const;
  double px() const;
  double py() const;
  gtsam::Point2 principalPoint() const;
  double baseline() const;
};

#include <gtsam/geometry/Cal3Bundler.h>
class Cal3Bundler {
  // Standard Constructors
  Cal3Bundler();
  Cal3Bundler(double fx, double k1, double k2, double u0, double v0);

  // Testable
  void print(string s) const;
  bool equals(const gtsam::Cal3Bundler& rhs, double tol) const;

  // Manifold
  static size_t Dim();
  size_t dim() const;
  gtsam::Cal3Bundler retract(Vector v) const;
  Vector localCoordinates(const gtsam::Cal3Bundler& c) const;

  // Action on Point2
  gtsam::Point2 calibrate(const gtsam::Point2& p, double tol) const;
  gtsam::Point2 calibrate(const gtsam::Point2& p) const;
  gtsam::Point2 uncalibrate(const gtsam::Point2& p) const;

  // Standard Interface
  double fx() const;
  double fy() const;
  double k1() const;
  double k2() const;
  double u0() const;
  double v0() const;
  Vector vector() const;
  Vector k() const;
  //Matrix K() const; //FIXME: Uppercase

  // enabling serialization functionality
  void serialize() const;
};

class CalibratedCamera {
  // Standard Constructors and Named Constructors
  CalibratedCamera();
  CalibratedCamera(const gtsam::Pose3& pose);
  CalibratedCamera(const Vector& v);
  static gtsam::CalibratedCamera Level(const gtsam::Pose2& pose2, double height);

  // Testable
  void print(string s) const;
  bool equals(const gtsam::CalibratedCamera& camera, double tol) const;

  // Manifold
  static size_t Dim();
  size_t dim() const;
  gtsam::CalibratedCamera retract(const Vector& d) const;
  Vector localCoordinates(const gtsam::CalibratedCamera& T2) const;

  // Action on Point3
  gtsam::Point2 project(const gtsam::Point3& point) const;
  static gtsam::Point2 Project(const gtsam::Point3& cameraPoint);

  // Standard Interface
  gtsam::Pose3 pose() const;
  double range(const gtsam::Point3& p) const; // TODO: Other overloaded range methods

  // enabling serialization functionality
  void serialize() const;
};

template<CALIBRATION>
class PinholeCamera {
  // Standard Constructors and Named Constructors
  PinholeCamera();
  PinholeCamera(const gtsam::Pose3& pose);
  PinholeCamera(const gtsam::Pose3& pose, const CALIBRATION& K);
  static This Level(const CALIBRATION& K, const gtsam::Pose2& pose, double height);
  static This Level(const gtsam::Pose2& pose, double height);
  static This Lookat(const gtsam::Point3& eye, const gtsam::Point3& target,
      const gtsam::Point3& upVector, const CALIBRATION& K);

  // Testable
  void print(string s) const;
  bool equals(const This& camera, double tol) const;

  // Standard Interface
  gtsam::Pose3 pose() const;
  CALIBRATION calibration() const;

  // Manifold
  This retract(const Vector& d) const;
  Vector localCoordinates(const This& T2) const;
  size_t dim() const;
  static size_t Dim();

  // Transformations and measurement functions
  static gtsam::Point2 Project(const gtsam::Point3& cameraPoint);
  pair<gtsam::Point2,bool> projectSafe(const gtsam::Point3& pw) const;
  gtsam::Point2 project(const gtsam::Point3& point);
  gtsam::Point3 backproject(const gtsam::Point2& p, double depth) const;
  double range(const gtsam::Point3& point);
  double range(const gtsam::Pose3& point);

  // enabling serialization functionality
  void serialize() const;
};

virtual class SimpleCamera {
  // Standard Constructors and Named Constructors
  SimpleCamera();
  SimpleCamera(const gtsam::Pose3& pose);
  SimpleCamera(const gtsam::Pose3& pose, const gtsam::Cal3_S2& K);
  static gtsam::SimpleCamera Level(const gtsam::Cal3_S2& K, const gtsam::Pose2& pose, double height);
  static gtsam::SimpleCamera Level(const gtsam::Pose2& pose, double height);
  static gtsam::SimpleCamera Lookat(const gtsam::Point3& eye, const gtsam::Point3& target,
      const gtsam::Point3& upVector, const gtsam::Cal3_S2& K);

  // Testable
  void print(string s) const;
  bool equals(const gtsam::SimpleCamera& camera, double tol) const;

  // Standard Interface
  gtsam::Pose3 pose() const;
  gtsam::Cal3_S2 calibration() const;

  // Manifold
  gtsam::SimpleCamera retract(const Vector& d) const;
  Vector localCoordinates(const gtsam::SimpleCamera& T2) const;
  size_t dim() const;
  static size_t Dim();

  // Transformations and measurement functions
  static gtsam::Point2 Project(const gtsam::Point3& cameraPoint);
  pair<gtsam::Point2,bool> projectSafe(const gtsam::Point3& pw) const;
  gtsam::Point2 project(const gtsam::Point3& point);
  gtsam::Point3 backproject(const gtsam::Point2& p, double depth) const;
  double range(const gtsam::Point3& point);
  double range(const gtsam::Pose3& point);

  // enabling serialization functionality
  void serialize() const;

};

// Some typedefs for common camera types
// PinholeCameraCal3_S2 is the same as SimpleCamera above
typedef gtsam::PinholeCamera<gtsam::Cal3_S2> PinholeCameraCal3_S2;
typedef gtsam::PinholeCamera<gtsam::Cal3DS2> PinholeCameraCal3DS2;
typedef gtsam::PinholeCamera<gtsam::Cal3Unified> PinholeCameraCal3Unified;
typedef gtsam::PinholeCamera<gtsam::Cal3Bundler> PinholeCameraCal3Bundler;

class StereoCamera {
  // Standard Constructors and Named Constructors
  StereoCamera();
  StereoCamera(const gtsam::Pose3& pose, const gtsam::Cal3_S2Stereo* K);

  // Testable
  void print(string s) const;
  bool equals(const gtsam::StereoCamera& camera, double tol) const;

  // Standard Interface
  gtsam::Pose3 pose() const;
  double baseline() const;
  gtsam::Cal3_S2Stereo calibration() const;

  // Manifold
  gtsam::StereoCamera retract(const Vector& d) const;
  Vector localCoordinates(const gtsam::StereoCamera& T2) const;
  size_t dim() const;
  static size_t Dim();

  // Transformations and measurement functions
  gtsam::StereoPoint2 project(const gtsam::Point3& point);
  gtsam::Point3 backproject(const gtsam::StereoPoint2& p) const;

  // enabling serialization functionality
  void serialize() const;
};

#include <gtsam/geometry/triangulation.h>

// Templates appear not yet supported for free functions
gtsam::Point3 triangulatePoint3(const gtsam::Pose3Vector& poses,
    gtsam::Cal3_S2* sharedCal, const gtsam::Point2Vector& measurements,
    double rank_tol, bool optimize);
gtsam::Point3 triangulatePoint3(const gtsam::Pose3Vector& poses,
    gtsam::Cal3Bundler* sharedCal, const gtsam::Point2Vector& measurements,
    double rank_tol, bool optimize);

//*************************************************************************
// Symbolic
//*************************************************************************

#include <gtsam/symbolic/SymbolicFactor.h>
virtual class SymbolicFactor {
  // Standard Constructors and Named Constructors
  SymbolicFactor(const gtsam::SymbolicFactor& f);
  SymbolicFactor();
  SymbolicFactor(size_t j);
  SymbolicFactor(size_t j1, size_t j2);
  SymbolicFactor(size_t j1, size_t j2, size_t j3);
  SymbolicFactor(size_t j1, size_t j2, size_t j3, size_t j4);
  SymbolicFactor(size_t j1, size_t j2, size_t j3, size_t j4, size_t j5);
  SymbolicFactor(size_t j1, size_t j2, size_t j3, size_t j4, size_t j5, size_t j6);
  static gtsam::SymbolicFactor FromKeys(const gtsam::KeyVector& js);

  // From Factor
  size_t size() const;
  void print(string s) const;
  bool equals(const gtsam::SymbolicFactor& other, double tol) const;
  gtsam::KeyVector keys();
};

#include <gtsam/symbolic/SymbolicFactorGraph.h>
virtual class SymbolicFactorGraph {
  SymbolicFactorGraph();
  SymbolicFactorGraph(const gtsam::SymbolicBayesNet& bayesNet);
  SymbolicFactorGraph(const gtsam::SymbolicBayesTree& bayesTree);

  // From FactorGraph
  void push_back(gtsam::SymbolicFactor* factor);
  void print(string s) const;
  bool equals(const gtsam::SymbolicFactorGraph& rhs, double tol) const;
  size_t size() const;
  bool exists(size_t idx) const;

  // Standard interface
  gtsam::KeySet keys() const;
  void push_back(gtsam::SymbolicFactor* factor);
  void push_back(const gtsam::SymbolicFactorGraph& graph);
  void push_back(const gtsam::SymbolicBayesNet& bayesNet);
  void push_back(const gtsam::SymbolicBayesTree& bayesTree);

  //Advanced Interface
  void push_factor(size_t key);
  void push_factor(size_t key1, size_t key2);
  void push_factor(size_t key1, size_t key2, size_t key3);
  void push_factor(size_t key1, size_t key2, size_t key3, size_t key4);

  gtsam::SymbolicBayesNet* eliminateSequential();
  gtsam::SymbolicBayesNet* eliminateSequential(const gtsam::Ordering& ordering);
  gtsam::SymbolicBayesTree* eliminateMultifrontal();
  gtsam::SymbolicBayesTree* eliminateMultifrontal(const gtsam::Ordering& ordering);
  pair<gtsam::SymbolicBayesNet*, gtsam::SymbolicFactorGraph*> eliminatePartialSequential(
      const gtsam::Ordering& ordering);
  pair<gtsam::SymbolicBayesNet*, gtsam::SymbolicFactorGraph*> eliminatePartialSequential(
      const gtsam::KeyVector& keys);
  pair<gtsam::SymbolicBayesTree*, gtsam::SymbolicFactorGraph*> eliminatePartialMultifrontal(
      const gtsam::Ordering& ordering);
  pair<gtsam::SymbolicBayesTree*, gtsam::SymbolicFactorGraph*> eliminatePartialMultifrontal(
      const gtsam::KeyVector& keys);
  gtsam::SymbolicBayesNet* marginalMultifrontalBayesNet(const gtsam::Ordering& variables);
  gtsam::SymbolicBayesNet* marginalMultifrontalBayesNet(const gtsam::KeyVector& variables);
  gtsam::SymbolicBayesNet* marginalMultifrontalBayesNet(const gtsam::Ordering& variables,
      const gtsam::Ordering& marginalizedVariableOrdering);
  gtsam::SymbolicBayesNet* marginalMultifrontalBayesNet(const gtsam::KeyVector& variables,
      const gtsam::Ordering& marginalizedVariableOrdering);
  gtsam::SymbolicFactorGraph* marginal(const gtsam::KeyVector& variables);
};

#include <gtsam/symbolic/SymbolicConditional.h>
virtual class SymbolicConditional : gtsam::SymbolicFactor {
  // Standard Constructors and Named Constructors
  SymbolicConditional();
  SymbolicConditional(const gtsam::SymbolicConditional& other);
  SymbolicConditional(size_t key);
  SymbolicConditional(size_t key, size_t parent);
  SymbolicConditional(size_t key, size_t parent1, size_t parent2);
  SymbolicConditional(size_t key, size_t parent1, size_t parent2, size_t parent3);
  static gtsam::SymbolicConditional FromKeys(const gtsam::KeyVector& keys, size_t nrFrontals);

  // Testable
  void print(string s) const;
  bool equals(const gtsam::SymbolicConditional& other, double tol) const;

  // Standard interface
  size_t nrFrontals() const;
  size_t nrParents() const;
};

#include <gtsam/symbolic/SymbolicBayesNet.h>
class SymbolicBayesNet {
  SymbolicBayesNet();
  SymbolicBayesNet(const gtsam::SymbolicBayesNet& other);
  // Testable
  void print(string s) const;
  bool equals(const gtsam::SymbolicBayesNet& other, double tol) const;

  // Standard interface
  size_t size() const;
  void saveGraph(string s) const;
  gtsam::SymbolicConditional* at(size_t idx) const;
  gtsam::SymbolicConditional* front() const;
  gtsam::SymbolicConditional* back() const;
  void push_back(gtsam::SymbolicConditional* conditional);
  void push_back(const gtsam::SymbolicBayesNet& bayesNet);
};

#include <gtsam/symbolic/SymbolicBayesTree.h>
class SymbolicBayesTree {

    //Constructors
    SymbolicBayesTree();
  SymbolicBayesTree(const gtsam::SymbolicBayesTree& other);

    // Testable
    void print(string s);
    bool equals(const gtsam::SymbolicBayesTree& other, double tol) const;

    //Standard Interface
  //size_t findParentClique(const gtsam::IndexVector& parents) const;
    size_t size();
    void saveGraph(string s) const;
    void clear();
    void deleteCachedShortcuts();
    size_t numCachedSeparatorMarginals() const;
  
  gtsam::SymbolicConditional* marginalFactor(size_t key) const;
  gtsam::SymbolicFactorGraph* joint(size_t key1, size_t key2) const;
  gtsam::SymbolicBayesNet* jointBayesNet(size_t key1, size_t key2) const;
};

// class SymbolicBayesTreeClique {
//   BayesTreeClique();
//   BayesTreeClique(CONDITIONAL* conditional);
// //  BayesTreeClique(const std::pair<typename ConditionalType::shared_ptr, typename ConditionalType::FactorType::shared_ptr>& result) : Base(result) {}
// 
//   bool equals(const This& other, double tol) const;
//   void print(string s) const;
//   void printTree() const; // Default indent of ""
//   void printTree(string indent) const;
//   size_t numCachedSeparatorMarginals() const;
// 
//   CONDITIONAL* conditional() const;
//   bool isRoot() const;
//   size_t treeSize() const;
// //  const std::list<derived_ptr>& children() const { return children_; }
// //  derived_ptr parent() const { return parent_.lock(); }
// 
//   // FIXME: need wrapped versions graphs, BayesNet
// //  BayesNet<ConditionalType> shortcut(derived_ptr root, Eliminate function) const;
// //  FactorGraph<FactorType> marginal(derived_ptr root, Eliminate function) const;
// //  FactorGraph<FactorType> joint(derived_ptr C2, derived_ptr root, Eliminate function) const;
//
//   void deleteCachedShortcuts();
// };

#include <gtsam/inference/VariableIndex.h>
class VariableIndex {
  // Standard Constructors and Named Constructors
  VariableIndex();
  // TODO: Templetize constructor when wrap supports it
  //template<T = {gtsam::FactorGraph}>
  //VariableIndex(const T& factorGraph, size_t nVariables);
  //VariableIndex(const T& factorGraph);
  VariableIndex(const gtsam::SymbolicFactorGraph& factorGraph);
  VariableIndex(const gtsam::GaussianFactorGraph& factorGraph);
  VariableIndex(const gtsam::NonlinearFactorGraph& factorGraph);
  VariableIndex(const gtsam::VariableIndex& other);

  // Testable
  bool equals(const gtsam::VariableIndex& other, double tol) const;
  void print(string s) const;

  // Standard interface
  size_t size() const;
  size_t nFactors() const;
  size_t nEntries() const;
};

//*************************************************************************
// linear
//*************************************************************************

namespace noiseModel {
#include <gtsam/linear/NoiseModel.h>
virtual class Base {
};

virtual class Gaussian : gtsam::noiseModel::Base {
  static gtsam::noiseModel::Gaussian* SqrtInformation(Matrix R);
  static gtsam::noiseModel::Gaussian* Covariance(Matrix R);
  Matrix R() const;
  bool equals(gtsam::noiseModel::Base& expected, double tol);
  void print(string s) const;

  // enabling serialization functionality
  void serializable() const;
};

virtual class Diagonal : gtsam::noiseModel::Gaussian {
  static gtsam::noiseModel::Diagonal* Sigmas(Vector sigmas);
  static gtsam::noiseModel::Diagonal* Variances(Vector variances);
  static gtsam::noiseModel::Diagonal* Precisions(Vector precisions);
  Matrix R() const;
  void print(string s) const;

  // enabling serialization functionality
  void serializable() const;
};

virtual class Constrained : gtsam::noiseModel::Diagonal {
    static gtsam::noiseModel::Constrained* MixedSigmas(const Vector& mu, const Vector& sigmas);
    static gtsam::noiseModel::Constrained* MixedSigmas(double m, const Vector& sigmas);
    static gtsam::noiseModel::Constrained* MixedVariances(const Vector& mu, const Vector& variances);
    static gtsam::noiseModel::Constrained* MixedVariances(const Vector& variances);
    static gtsam::noiseModel::Constrained* MixedPrecisions(const Vector& mu, const Vector& precisions);
    static gtsam::noiseModel::Constrained* MixedPrecisions(const Vector& precisions);

    static gtsam::noiseModel::Constrained* All(size_t dim);
    static gtsam::noiseModel::Constrained* All(size_t dim, double mu);

    gtsam::noiseModel::Constrained* unit() const;

    // enabling serialization functionality
    void serializable() const;
};

virtual class Isotropic : gtsam::noiseModel::Diagonal {
  static gtsam::noiseModel::Isotropic* Sigma(size_t dim, double sigma);
  static gtsam::noiseModel::Isotropic* Variance(size_t dim, double varianace);
  static gtsam::noiseModel::Isotropic* Precision(size_t dim, double precision);
  void print(string s) const;

  // enabling serialization functionality
  void serializable() const;
};

virtual class Unit : gtsam::noiseModel::Isotropic {
  static gtsam::noiseModel::Unit* Create(size_t dim);
  void print(string s) const;

  // enabling serialization functionality
  void serializable() const;
};

namespace mEstimator {
virtual class Base {
};

virtual class Null: gtsam::noiseModel::mEstimator::Base {
  Null();
  void print(string s) const;
  static gtsam::noiseModel::mEstimator::Null* Create();

  // enabling serialization functionality
  void serializable() const;
};

virtual class Fair: gtsam::noiseModel::mEstimator::Base {
  Fair(double c);
  void print(string s) const;
  static gtsam::noiseModel::mEstimator::Fair* Create(double c);

  // enabling serialization functionality
  void serializable() const;
};

virtual class Huber: gtsam::noiseModel::mEstimator::Base {
  Huber(double k);
  void print(string s) const;
  static gtsam::noiseModel::mEstimator::Huber* Create(double k);

  // enabling serialization functionality
  void serializable() const;
};

virtual class Tukey: gtsam::noiseModel::mEstimator::Base {
  Tukey(double k);
  void print(string s) const;
  static gtsam::noiseModel::mEstimator::Tukey* Create(double k);

  // enabling serialization functionality
  void serializable() const;
};

}///\namespace mEstimator

virtual class Robust : gtsam::noiseModel::Base {
  Robust(const gtsam::noiseModel::mEstimator::Base* robust, const gtsam::noiseModel::Base* noise);
  static gtsam::noiseModel::Robust* Create(const gtsam::noiseModel::mEstimator::Base* robust, const gtsam::noiseModel::Base* noise);
  void print(string s) const;

  // enabling serialization functionality
  void serializable() const;
};

}///\namespace noiseModel

#include <gtsam/linear/Sampler.h>
class Sampler {
    //Constructors
  Sampler(gtsam::noiseModel::Diagonal* model, int seed);
  Sampler(Vector sigmas, int seed);
  Sampler(int seed);

    //Standard Interface
  size_t dim() const;
  Vector sigmas() const;
  gtsam::noiseModel::Diagonal* model() const;
  Vector sample();
  Vector sampleNewModel(gtsam::noiseModel::Diagonal* model);
};

#include <gtsam/linear/VectorValues.h>
class VectorValues {
    //Constructors
  VectorValues();
  VectorValues(const gtsam::VectorValues& other);

  //Named Constructors
  static gtsam::VectorValues Zero(const gtsam::VectorValues& model);

  //Standard Interface
  size_t size() const;
  size_t dim(size_t j) const;
  bool exists(size_t j) const;
  void print(string s) const;
  bool equals(const gtsam::VectorValues& expected, double tol) const;
  void insert(size_t j, Vector value);
  Vector vector() const;
  Vector at(size_t j) const;
  void update(const gtsam::VectorValues& values);

  //Advanced Interface
  void setZero();

  gtsam::VectorValues add(const gtsam::VectorValues& c) const;
  void addInPlace(const gtsam::VectorValues& c);
  gtsam::VectorValues subtract(const gtsam::VectorValues& c) const;
  gtsam::VectorValues scale(double a) const;
  void scaleInPlace(double a);

  bool hasSameStructure(const gtsam::VectorValues& other)  const;
  double dot(const gtsam::VectorValues& V) const;
  double norm() const;
  double squaredNorm() const;

  // enabling serialization functionality
  void serialize() const;
};

#include <gtsam/linear/GaussianFactor.h>
virtual class GaussianFactor {
  gtsam::KeyVector keys() const;
  void print(string s) const;
  bool equals(const gtsam::GaussianFactor& lf, double tol) const;
  double error(const gtsam::VectorValues& c) const;
  gtsam::GaussianFactor* clone() const;
  gtsam::GaussianFactor* negate() const;
  Matrix augmentedInformation() const;
  Matrix information() const;
  Matrix augmentedJacobian() const;
  pair<Matrix, Vector> jacobian() const;
  size_t size() const;
  bool empty() const;
};

#include <gtsam/linear/JacobianFactor.h>
virtual class JacobianFactor : gtsam::GaussianFactor {
  //Constructors
  JacobianFactor();
  JacobianFactor(const gtsam::GaussianFactor& factor);
  JacobianFactor(Vector b_in);
  JacobianFactor(size_t i1, Matrix A1, Vector b,
      const gtsam::noiseModel::Diagonal* model);
  JacobianFactor(size_t i1, Matrix A1, size_t i2, Matrix A2, Vector b,
      const gtsam::noiseModel::Diagonal* model);
  JacobianFactor(size_t i1, Matrix A1, size_t i2, Matrix A2, size_t i3, Matrix A3,
      Vector b, const gtsam::noiseModel::Diagonal* model);
  JacobianFactor(const gtsam::GaussianFactorGraph& graph);

  //Testable
  void print(string s) const;
  void printKeys(string s) const;
  bool equals(const gtsam::GaussianFactor& lf, double tol) const;
  size_t size() const;
  Vector unweighted_error(const gtsam::VectorValues& c) const;
  Vector error_vector(const gtsam::VectorValues& c) const;
  double error(const gtsam::VectorValues& c) const;

  //Standard Interface
  Matrix getA() const;
  Vector getb() const;
  size_t rows() const;
  size_t cols() const;
  bool isConstrained() const;
  pair<Matrix, Vector> jacobianUnweighted() const;
  Matrix augmentedJacobianUnweighted() const;

  void transposeMultiplyAdd(double alpha, const Vector& e, gtsam::VectorValues& x) const;
  gtsam::JacobianFactor whiten() const;
  
  pair<gtsam::GaussianConditional*, gtsam::JacobianFactor*> eliminate(const gtsam::Ordering& keys) const;

  void setModel(bool anyConstrained, const Vector& sigmas);

  gtsam::noiseModel::Diagonal* get_model() const;

  // enabling serialization functionality
  void serialize() const;
};

#include <gtsam/linear/HessianFactor.h>
virtual class HessianFactor : gtsam::GaussianFactor {
  //Constructors
  HessianFactor();
  HessianFactor(const gtsam::GaussianFactor& factor);
  HessianFactor(size_t j, Matrix G, Vector g, double f);
  HessianFactor(size_t j, Vector mu, Matrix Sigma);
  HessianFactor(size_t j1, size_t j2, Matrix G11, Matrix G12, Vector g1, Matrix G22,
      Vector g2, double f);
  HessianFactor(size_t j1, size_t j2, size_t j3, Matrix G11, Matrix G12, Matrix G13,
      Vector g1, Matrix G22, Matrix G23, Vector g2, Matrix G33, Vector g3,
      double f);
  HessianFactor(const gtsam::GaussianFactorGraph& factors);

  //Testable
  size_t size() const;
  void print(string s) const;
  void printKeys(string s) const;
  bool equals(const gtsam::GaussianFactor& lf, double tol) const;
  double error(const gtsam::VectorValues& c) const;

  //Standard Interface
  size_t rows() const;
  Matrix info() const;
  double constantTerm() const;
  Vector linearTerm() const;

  // enabling serialization functionality
  void serialize() const;
};

#include <gtsam/linear/GaussianFactorGraph.h>
class GaussianFactorGraph {
  GaussianFactorGraph();
  GaussianFactorGraph(const gtsam::GaussianBayesNet& bayesNet);
  GaussianFactorGraph(const gtsam::GaussianBayesTree& bayesTree);

  // From FactorGraph
  void print(string s) const;
  bool equals(const gtsam::GaussianFactorGraph& lfgraph, double tol) const;
  size_t size() const;
  gtsam::GaussianFactor* at(size_t idx) const;
  gtsam::KeySet keys() const;
  bool exists(size_t idx) const;

  // Building the graph
  void push_back(const gtsam::GaussianFactor* factor);
  void push_back(const gtsam::GaussianConditional* factor);
  void push_back(const gtsam::GaussianFactorGraph& graph);
  void push_back(const gtsam::GaussianBayesNet& bayesNet);
  void push_back(const gtsam::GaussianBayesTree& bayesTree);
  void add(const gtsam::GaussianFactor& factor);
  void add(Vector b);
  void add(size_t key1, Matrix A1, Vector b, const gtsam::noiseModel::Diagonal* model);
  void add(size_t key1, Matrix A1, size_t key2, Matrix A2, Vector b,
      const gtsam::noiseModel::Diagonal* model);
  void add(size_t key1, Matrix A1, size_t key2, Matrix A2, size_t key3, Matrix A3,
      Vector b, const gtsam::noiseModel::Diagonal* model);

  // error and probability
  double error(const gtsam::VectorValues& c) const;
  double probPrime(const gtsam::VectorValues& c) const;

  gtsam::GaussianFactorGraph clone() const;
  gtsam::GaussianFactorGraph negate() const;

  // Optimizing and linear algebra  
  gtsam::VectorValues optimize() const;
  gtsam::VectorValues optimize(const gtsam::Ordering& ordering) const;
  gtsam::VectorValues optimizeGradientSearch() const;
  gtsam::VectorValues gradient(const gtsam::VectorValues& x0) const;
  gtsam::VectorValues gradientAtZero() const;

  // Elimination and marginals
  gtsam::GaussianBayesNet* eliminateSequential();
  gtsam::GaussianBayesNet* eliminateSequential(const gtsam::Ordering& ordering);
  gtsam::GaussianBayesTree* eliminateMultifrontal();
  gtsam::GaussianBayesTree* eliminateMultifrontal(const gtsam::Ordering& ordering);
  pair<gtsam::GaussianBayesNet*, gtsam::GaussianFactorGraph*> eliminatePartialSequential(
    const gtsam::Ordering& ordering);
  pair<gtsam::GaussianBayesNet*, gtsam::GaussianFactorGraph*> eliminatePartialSequential(
    const gtsam::KeyVector& keys);
  pair<gtsam::GaussianBayesTree*, gtsam::GaussianFactorGraph*> eliminatePartialMultifrontal(
    const gtsam::Ordering& ordering);
  pair<gtsam::GaussianBayesTree*, gtsam::GaussianFactorGraph*> eliminatePartialMultifrontal(
    const gtsam::KeyVector& keys);
  gtsam::GaussianBayesNet* marginalMultifrontalBayesNet(const gtsam::Ordering& variables);
  gtsam::GaussianBayesNet* marginalMultifrontalBayesNet(const gtsam::KeyVector& variables);
  gtsam::GaussianBayesNet* marginalMultifrontalBayesNet(const gtsam::Ordering& variables,
    const gtsam::Ordering& marginalizedVariableOrdering);
  gtsam::GaussianBayesNet* marginalMultifrontalBayesNet(const gtsam::KeyVector& variables,
    const gtsam::Ordering& marginalizedVariableOrdering);
  gtsam::GaussianFactorGraph* marginal(const gtsam::KeyVector& variables);

  // Conversion to matrices
  Matrix sparseJacobian_() const;
  Matrix augmentedJacobian() const;
  Matrix augmentedJacobian(const gtsam::Ordering& ordering) const;
  pair<Matrix,Vector> jacobian() const;
  pair<Matrix,Vector> jacobian(const gtsam::Ordering& ordering) const;
  Matrix augmentedHessian() const;
  Matrix augmentedHessian(const gtsam::Ordering& ordering) const;
  pair<Matrix,Vector> hessian() const;
  pair<Matrix,Vector> hessian(const gtsam::Ordering& ordering) const;

  // enabling serialization functionality
  void serialize() const;
};

#include <gtsam/linear/GaussianConditional.h>
virtual class GaussianConditional : gtsam::GaussianFactor {
  //Constructors
  GaussianConditional(size_t key, Vector d, Matrix R, const gtsam::noiseModel::Diagonal* sigmas);
  GaussianConditional(size_t key, Vector d, Matrix R, size_t name1, Matrix S,
      const gtsam::noiseModel::Diagonal* sigmas);
  GaussianConditional(size_t key, Vector d, Matrix R, size_t name1, Matrix S,
      size_t name2, Matrix T, const gtsam::noiseModel::Diagonal* sigmas);

  //Constructors with no noise model
  GaussianConditional(size_t key, Vector d, Matrix R);
    GaussianConditional(size_t key, Vector d, Matrix R, size_t name1, Matrix S);
    GaussianConditional(size_t key, Vector d, Matrix R, size_t name1, Matrix S,
        size_t name2, Matrix T);

  //Standard Interface
  void print(string s) const;
  bool equals(const gtsam::GaussianConditional &cg, double tol) const;

  //Advanced Interface
  gtsam::VectorValues solve(const gtsam::VectorValues& parents) const;
  gtsam::VectorValues solveOtherRHS(const gtsam::VectorValues& parents, const gtsam::VectorValues& rhs) const;
  void solveTransposeInPlace(gtsam::VectorValues& gy) const;
  void scaleFrontalsBySigma(gtsam::VectorValues& gy) const;

  // enabling serialization functionality
  void serialize() const;
};

#include <gtsam/linear/GaussianDensity.h>
virtual class GaussianDensity : gtsam::GaussianConditional {
    //Constructors
  GaussianDensity(size_t key, Vector d, Matrix R, const gtsam::noiseModel::Diagonal* sigmas);

  //Standard Interface
  void print(string s) const;
  bool equals(const gtsam::GaussianDensity &cg, double tol) const;
  Vector mean() const;
  Matrix covariance() const;
};

#include <gtsam/linear/GaussianBayesNet.h>
virtual class GaussianBayesNet {
    //Constructors
  GaussianBayesNet();
  GaussianBayesNet(const gtsam::GaussianConditional* conditional);
  
  // Testable
  void print(string s) const;
  bool equals(const gtsam::GaussianBayesNet& other, double tol) const;
  size_t size() const;

  // FactorGraph derived interface
  size_t size() const;
  gtsam::GaussianConditional* at(size_t idx) const;
  gtsam::KeySet keys() const;
  bool exists(size_t idx) const;

  gtsam::GaussianConditional* front() const;
  gtsam::GaussianConditional* back() const;
  void push_back(gtsam::GaussianConditional* conditional);
  void push_back(const gtsam::GaussianBayesNet& bayesNet);
  
  gtsam::VectorValues optimize() const;
  gtsam::VectorValues optimize(gtsam::VectorValues& solutionForMissing) const;
  gtsam::VectorValues optimizeGradientSearch() const;
  gtsam::VectorValues gradient(const gtsam::VectorValues& x0) const;
  gtsam::VectorValues gradientAtZero() const;
  double error(const gtsam::VectorValues& x) const;
  double determinant() const;
  double logDeterminant() const;
  gtsam::VectorValues backSubstitute(const gtsam::VectorValues& gx) const;
  gtsam::VectorValues backSubstituteTranspose(const gtsam::VectorValues& gx) const;
};

#include <gtsam/linear/GaussianBayesTree.h>
virtual class GaussianBayesTree {
  // Standard Constructors and Named Constructors
  GaussianBayesTree();
  GaussianBayesTree(const gtsam::GaussianBayesTree& other);
  bool equals(const gtsam::GaussianBayesTree& other, double tol) const;
  void print(string s);
  size_t size() const;
  bool empty() const;
  size_t numCachedSeparatorMarginals() const;
  void saveGraph(string s) const;
  
  gtsam::VectorValues optimize() const;
  gtsam::VectorValues optimizeGradientSearch() const;
  gtsam::VectorValues gradient(const gtsam::VectorValues& x0) const;
  gtsam::VectorValues gradientAtZero() const;
  double error(const gtsam::VectorValues& x) const;
  double determinant() const;
  double logDeterminant() const;
  Matrix marginalCovariance(size_t key) const;
  gtsam::GaussianConditional* marginalFactor(size_t key) const;
  gtsam::GaussianFactorGraph* joint(size_t key1, size_t key2) const;
  gtsam::GaussianBayesNet* jointBayesNet(size_t key1, size_t key2) const;
};

class Errors {
    //Constructors
    Errors();
    Errors(const gtsam::VectorValues& V);

    //Testable
    void print(string s);
    bool equals(const gtsam::Errors& expected, double tol) const;
};

class GaussianISAM {
  //Constructor
  GaussianISAM();

  //Standard Interface
  void update(const gtsam::GaussianFactorGraph& newFactors);
  void saveGraph(string s) const;
  void clear();
};

#include <gtsam/linear/IterativeSolver.h>
virtual class IterativeOptimizationParameters {
  string getVerbosity() const;
  void setVerbosity(string s) ;
  void print() const;
};

//virtual class IterativeSolver {
//  IterativeSolver();
//  gtsam::VectorValues optimize ();
//};

#include <gtsam/linear/ConjugateGradientSolver.h>
virtual class ConjugateGradientParameters : gtsam::IterativeOptimizationParameters {
  ConjugateGradientParameters();
  int getMinIterations() const ;
  int getMaxIterations() const ;
  int getReset() const;
  double getEpsilon_rel() const;
  double getEpsilon_abs() const;

  void setMinIterations(int value);
  void setMaxIterations(int value);
  void setReset(int value);
  void setEpsilon_rel(double value);
  void setEpsilon_abs(double value);
  void print();
};

#include <gtsam/linear/SubgraphSolver.h>
virtual class SubgraphSolverParameters : gtsam::ConjugateGradientParameters {
  SubgraphSolverParameters();
  void print() const;
};

virtual class SubgraphSolver  {
  SubgraphSolver(const gtsam::GaussianFactorGraph &A, const gtsam::SubgraphSolverParameters &parameters, const gtsam::Ordering& ordering);
  SubgraphSolver(const gtsam::GaussianFactorGraph &Ab1, const gtsam::GaussianFactorGraph &Ab2, const gtsam::SubgraphSolverParameters &parameters, const gtsam::Ordering& ordering);
  gtsam::VectorValues optimize() const;
};

#include <gtsam/linear/KalmanFilter.h>
class KalmanFilter {
  KalmanFilter(size_t n);
  // gtsam::GaussianDensity* init(Vector x0, const gtsam::SharedDiagonal& P0);
  gtsam::GaussianDensity* init(Vector x0, Matrix P0);
  void print(string s) const;
  static size_t step(gtsam::GaussianDensity* p);
  gtsam::GaussianDensity* predict(gtsam::GaussianDensity* p, Matrix F,
      Matrix B, Vector u, const gtsam::noiseModel::Diagonal* modelQ);
  gtsam::GaussianDensity* predictQ(gtsam::GaussianDensity* p, Matrix F,
      Matrix B, Vector u, Matrix Q);
  gtsam::GaussianDensity* predict2(gtsam::GaussianDensity* p, Matrix A0,
      Matrix A1, Vector b, const gtsam::noiseModel::Diagonal* model);
  gtsam::GaussianDensity* update(gtsam::GaussianDensity* p, Matrix H,
      Vector z, const gtsam::noiseModel::Diagonal* model);
  gtsam::GaussianDensity* updateQ(gtsam::GaussianDensity* p, Matrix H,
      Vector z, Matrix Q);
};

//*************************************************************************
// nonlinear
//*************************************************************************

#include <gtsam/inference/Symbol.h>
size_t symbol(char chr, size_t index);
char symbolChr(size_t key);
size_t symbolIndex(size_t key);

// Default keyformatter
void PrintKeyList  (const gtsam::KeyList& keys);
void PrintKeyList  (const gtsam::KeyList& keys, string s);
void PrintKeyVector(const gtsam::KeyVector& keys);
void PrintKeyVector(const gtsam::KeyVector& keys, string s);
void PrintKeySet   (const gtsam::KeySet& keys);
void PrintKeySet   (const gtsam::KeySet& keys, string s);

#include <gtsam/inference/LabeledSymbol.h>
class LabeledSymbol {
  LabeledSymbol(size_t full_key);
  LabeledSymbol(const gtsam::LabeledSymbol& key);
  LabeledSymbol(unsigned char valType, unsigned char label, size_t j);

  size_t key() const;
  unsigned char label() const;
  unsigned char chr() const;
  size_t index() const;

  gtsam::LabeledSymbol upper() const;
  gtsam::LabeledSymbol lower() const;
  gtsam::LabeledSymbol newChr(unsigned char c) const;
  gtsam::LabeledSymbol newLabel(unsigned char label) const;

  void print(string s) const;
};

size_t mrsymbol(unsigned char c, unsigned char label, size_t j);
unsigned char mrsymbolChr(size_t key);
unsigned char mrsymbolLabel(size_t key);
size_t mrsymbolIndex(size_t key);

#include <gtsam/inference/Ordering.h>
class Ordering {
  // Standard Constructors and Named Constructors
  Ordering();
  Ordering(const gtsam::Ordering& other);

  // Testable
  void print(string s) const;
  bool equals(const gtsam::Ordering& ord, double tol) const;

  // Standard interface
  size_t size() const;
  size_t at(size_t key) const;
  void push_back(size_t key);

  // enabling serialization functionality
  void serialize() const;
};

class NonlinearFactorGraph {
  NonlinearFactorGraph();
  NonlinearFactorGraph(const gtsam::NonlinearFactorGraph& graph);

  // FactorGraph
  void print(string s) const;
  bool equals(const gtsam::NonlinearFactorGraph& fg, double tol) const;
  size_t size() const;
  bool empty() const;
  void remove(size_t i);
  size_t nrFactors() const;
  gtsam::NonlinearFactor* at(size_t idx) const;
  void push_back(const gtsam::NonlinearFactorGraph& factors);
  void push_back(gtsam::NonlinearFactor* factor);
  void add(gtsam::NonlinearFactor* factor);
  bool exists(size_t idx) const;
  gtsam::KeySet keys() const;

  // NonlinearFactorGraph
  double error(const gtsam::Values& values) const;
  double probPrime(const gtsam::Values& values) const;
  gtsam::Ordering orderingCOLAMD() const;
  // Ordering* orderingCOLAMDConstrained(const gtsam::Values& c, const std::map<gtsam::Key,int>& constraints) const;
  gtsam::GaussianFactorGraph* linearize(const gtsam::Values& values) const;
  gtsam::NonlinearFactorGraph clone() const;

  // enabling serialization functionality
  void serialize() const;
};

virtual class NonlinearFactor {
  // Factor base class
  size_t size() const;
  gtsam::KeyVector keys() const;
  void print(string s) const;
  void printKeys(string s) const;
  // NonlinearFactor
  void equals(const gtsam::NonlinearFactor& other, double tol) const;
  double error(const gtsam::Values& c) const;
  size_t dim() const;
  bool active(const gtsam::Values& c) const;
  gtsam::GaussianFactor* linearize(const gtsam::Values& c) const;
  gtsam::NonlinearFactor* clone() const;
  // gtsam::NonlinearFactor* rekey(const gtsam::KeyVector& newKeys) const; //FIXME: Conversion from KeyVector to std::vector does not happen
};

virtual class NoiseModelFactor: gtsam::NonlinearFactor {
  void equals(const gtsam::NoiseModelFactor& other, double tol) const;
  gtsam::noiseModel::Base* get_noiseModel() const;
  Vector unwhitenedError(const gtsam::Values& x) const;
  Vector whitenedError(const gtsam::Values& x) const;
};

#include <gtsam/nonlinear/Values.h>
class Values {
  Values();
  Values(const gtsam::Values& other);

  size_t size() const;
  bool empty() const;
  void clear();
  size_t dim() const;

  void print(string s) const;
  bool equals(const gtsam::Values& other, double tol) const;

  void insert(const gtsam::Values& values);
  void update(const gtsam::Values& values);
  void erase(size_t j);
  void swap(gtsam::Values& values);

  bool exists(size_t j) const;
  gtsam::KeyVector keys() const;

  gtsam::VectorValues zeroVectors() const;

  gtsam::Values retract(const gtsam::VectorValues& delta) const;
  gtsam::VectorValues localCoordinates(const gtsam::Values& cp) const;

  // enabling serialization functionality
  void serialize() const;

  // New in 4.0, we have to specialize every insert/update/at to generate wrappers
  // Instead of the old:
  // void insert(size_t j, const gtsam::Value& value);
  // void update(size_t j, const gtsam::Value& val);
  // gtsam::Value at(size_t j) const;

  void insert(size_t j, const gtsam::Point2& t);
  void insert(size_t j, const gtsam::Point3& t);
  void insert(size_t j, const gtsam::Rot2& t);
  void insert(size_t j, const gtsam::Pose2& t);
  void insert(size_t j, const gtsam::Rot3& t);
  void insert(size_t j, const gtsam::Pose3& t);
  void insert(size_t j, const gtsam::Cal3_S2& t);
  void insert(size_t j, const gtsam::Cal3DS2& t);
  void insert(size_t j, const gtsam::Cal3Bundler& t);
  void insert(size_t j, const gtsam::EssentialMatrix& t);
  void insert(size_t j, const gtsam::SimpleCamera& t);
  void insert(size_t j, const gtsam::imuBias::ConstantBias& t);
  void insert(size_t j, Vector t);
  void insert(size_t j, Matrix t);

  void update(size_t j, const gtsam::Point2& t);
  void update(size_t j, const gtsam::Point3& t);
  void update(size_t j, const gtsam::Rot2& t);
  void update(size_t j, const gtsam::Pose2& t);
  void update(size_t j, const gtsam::Rot3& t);
  void update(size_t j, const gtsam::Pose3& t);
  void update(size_t j, const gtsam::Cal3_S2& t);
  void update(size_t j, const gtsam::Cal3DS2& t);
  void update(size_t j, const gtsam::Cal3Bundler& t);
  void update(size_t j, const gtsam::EssentialMatrix& t);
  void update(size_t j, const gtsam::imuBias::ConstantBias& t);
  void update(size_t j, Vector t);
  void update(size_t j, Matrix t);

  template<T = {gtsam::Point2, gtsam::Point3, gtsam::Rot2, gtsam::Pose2, gtsam::Rot3, gtsam::Pose3, gtsam::Cal3_S2, gtsam::Cal3DS2, gtsam::Cal3Bundler, gtsam::EssentialMatrix, gtsam::imuBias::ConstantBias, Vector, Matrix}>
  T at(size_t j);

  /// version for double
  void insertDouble(size_t j, double c);
  double atDouble(size_t j) const;
};

// Actually a FastList<Key>
#include <gtsam/inference/Key.h>
class KeyList {
  KeyList();
  KeyList(const gtsam::KeyList& other);

  // Note: no print function

  // common STL methods
  size_t size() const;
  bool empty() const;
  void clear();

  // structure specific methods
  size_t front() const;
  size_t back() const;
  void push_back(size_t key);
  void push_front(size_t key);
  void pop_back();
  void pop_front();
  void sort();
  void remove(size_t key);

  void serialize() const;
};

// Actually a FastSet<Key>
class KeySet {
  KeySet();
  KeySet(const gtsam::KeySet& other);
  KeySet(const gtsam::KeyVector& other);
  KeySet(const gtsam::KeyList& other);

  // Testable
  void print(string s) const;
  bool equals(const gtsam::KeySet& other) const;

  // common STL methods
  size_t size() const;
  bool empty() const;
  void clear();

  // structure specific methods
  void insert(size_t key);
  void merge(gtsam::KeySet& other);
  bool erase(size_t key); // returns true if value was removed
  bool count(size_t key) const; // returns true if value exists

  void serialize() const;
};

// Actually a vector<Key>
class KeyVector {
  KeyVector();
  KeyVector(const gtsam::KeyVector& other);

  // Note: no print function

  // common STL methods
  size_t size() const;
  bool empty() const;
  void clear();

  // structure specific methods
  size_t at(size_t i) const;
  size_t front() const;
  size_t back() const;
  void push_back(size_t key) const;

  void serialize() const;
};

// Actually a FastMap<Key,int>
class KeyGroupMap {
  KeyGroupMap();

  // Note: no print function

  // common STL methods
  size_t size() const;
  bool empty() const;
  void clear();

  // structure specific methods
  size_t at(size_t key) const;
  int erase(size_t key);
  bool insert2(size_t key, int val);
};

#include <gtsam/nonlinear/Marginals.h>
class Marginals {
  Marginals(const gtsam::NonlinearFactorGraph& graph,
      const gtsam::Values& solution);

  void print(string s) const;
  Matrix marginalCovariance(size_t variable) const;
  Matrix marginalInformation(size_t variable) const;
  gtsam::JointMarginal jointMarginalCovariance(const gtsam::KeyVector& variables) const;
  gtsam::JointMarginal jointMarginalInformation(const gtsam::KeyVector& variables) const;
};

class JointMarginal {
  Matrix at(size_t iVariable, size_t jVariable) const;
  Matrix fullMatrix() const;
  void print(string s) const;
  void print() const;
};

#include <gtsam/nonlinear/LinearContainerFactor.h>
virtual class LinearContainerFactor : gtsam::NonlinearFactor {

  LinearContainerFactor(gtsam::GaussianFactor* factor, const gtsam::Values& linearizationPoint);
  LinearContainerFactor(gtsam::GaussianFactor* factor);

  gtsam::GaussianFactor* factor() const;
//  const boost::optional<Values>& linearizationPoint() const;

  bool isJacobian() const;
  gtsam::JacobianFactor* toJacobian() const;
  gtsam::HessianFactor* toHessian() const;

  static gtsam::NonlinearFactorGraph convertLinearGraph(const gtsam::GaussianFactorGraph& linear_graph,
      const gtsam::Values& linearizationPoint);

  static gtsam::NonlinearFactorGraph convertLinearGraph(const gtsam::GaussianFactorGraph& linear_graph);

  // enabling serialization functionality
  void serializable() const;
}; // \class LinearContainerFactor

// Summarization functionality
//#include <gtsam/nonlinear/summarization.h>
//
//// Uses partial QR approach by default
//gtsam::GaussianFactorGraph summarize(
//    const gtsam::NonlinearFactorGraph& graph, const gtsam::Values& values,
//    const gtsam::KeySet& saved_keys);
//
//gtsam::NonlinearFactorGraph summarizeAsNonlinearContainer(
//    const gtsam::NonlinearFactorGraph& graph, const gtsam::Values& values,
//    const gtsam::KeySet& saved_keys);

//*************************************************************************
// Nonlinear optimizers
//*************************************************************************

#include <gtsam/nonlinear/NonlinearOptimizer.h>
#include <gtsam/nonlinear/NonlinearOptimizerParams.h>
virtual class NonlinearOptimizerParams {
  NonlinearOptimizerParams();
  void print(string s) const;

  int getMaxIterations() const;
  double getRelativeErrorTol() const;
  double getAbsoluteErrorTol() const;
  double getErrorTol() const;
  string getVerbosity() const;

  void setMaxIterations(int value);
  void setRelativeErrorTol(double value);
  void setAbsoluteErrorTol(double value);
  void setErrorTol(double value);
  void setVerbosity(string s);

  string getLinearSolverType() const;
  
  void setLinearSolverType(string solver);
  void setOrdering(const gtsam::Ordering& ordering);
  void setIterativeParams(gtsam::IterativeOptimizationParameters* params);

  bool isMultifrontal() const;
  bool isSequential() const;
  bool isCholmod() const;
  bool isIterative() const;
};

bool checkConvergence(double relativeErrorTreshold,
    double absoluteErrorTreshold, double errorThreshold,
    double currentError, double newError);

#include <gtsam/nonlinear/GaussNewtonOptimizer.h>
virtual class GaussNewtonParams : gtsam::NonlinearOptimizerParams {
  GaussNewtonParams();
};

#include <gtsam/nonlinear/LevenbergMarquardtOptimizer.h>
virtual class LevenbergMarquardtParams : gtsam::NonlinearOptimizerParams {
  LevenbergMarquardtParams();

  double getlambdaInitial() const;
  double getlambdaFactor() const;
  double getlambdaUpperBound() const;
  string getVerbosityLM() const;

  void setlambdaInitial(double value);
  void setlambdaFactor(double value);
  void setlambdaUpperBound(double value);
  void setVerbosityLM(string s);
};

#include <gtsam/nonlinear/DoglegOptimizer.h>
virtual class DoglegParams : gtsam::NonlinearOptimizerParams {
  DoglegParams();

  double getDeltaInitial() const;
  string getVerbosityDL() const;

  void setDeltaInitial(double deltaInitial) const;
  void setVerbosityDL(string verbosityDL) const;
};

virtual class NonlinearOptimizer {
  gtsam::Values optimize();
  gtsam::Values optimizeSafely();
  double error() const;
  int iterations() const;
  gtsam::Values values() const;
  void iterate() const;
};

virtual class GaussNewtonOptimizer : gtsam::NonlinearOptimizer {
  GaussNewtonOptimizer(const gtsam::NonlinearFactorGraph& graph, const gtsam::Values& initialValues);
  GaussNewtonOptimizer(const gtsam::NonlinearFactorGraph& graph, const gtsam::Values& initialValues, const gtsam::GaussNewtonParams& params);
};

virtual class DoglegOptimizer : gtsam::NonlinearOptimizer {
  DoglegOptimizer(const gtsam::NonlinearFactorGraph& graph, const gtsam::Values& initialValues);
  DoglegOptimizer(const gtsam::NonlinearFactorGraph& graph, const gtsam::Values& initialValues, const gtsam::DoglegParams& params);
  double getDelta() const;
};

virtual class LevenbergMarquardtOptimizer : gtsam::NonlinearOptimizer {
  LevenbergMarquardtOptimizer(const gtsam::NonlinearFactorGraph& graph, const gtsam::Values& initialValues);
  LevenbergMarquardtOptimizer(const gtsam::NonlinearFactorGraph& graph, const gtsam::Values& initialValues, const gtsam::LevenbergMarquardtParams& params);
  double lambda() const;
  void print(string str) const;
};

#include <gtsam/nonlinear/ISAM2.h>
class ISAM2GaussNewtonParams {
  ISAM2GaussNewtonParams();

  void print(string str) const;

  /** Getters and Setters for all properties */
  double getWildfireThreshold() const;
  void setWildfireThreshold(double wildfireThreshold);
};

class ISAM2DoglegParams {
  ISAM2DoglegParams();

  void print(string str) const;

  /** Getters and Setters for all properties */
  double getWildfireThreshold() const;
  void setWildfireThreshold(double wildfireThreshold);
  double getInitialDelta() const;
  void setInitialDelta(double initialDelta);
  string getAdaptationMode() const;
  void setAdaptationMode(string adaptationMode);
  bool isVerbose() const;
  void setVerbose(bool verbose);
};

class ISAM2ThresholdMapValue {
  ISAM2ThresholdMapValue(char c, Vector thresholds);
  ISAM2ThresholdMapValue(const gtsam::ISAM2ThresholdMapValue& other);
};

class ISAM2ThresholdMap {
  ISAM2ThresholdMap();
  ISAM2ThresholdMap(const gtsam::ISAM2ThresholdMap& other);

  // Note: no print function

  // common STL methods
  size_t size() const;
  bool empty() const;
  void clear();

  // structure specific methods
  void insert(const gtsam::ISAM2ThresholdMapValue& value) const;
};

class ISAM2Params {
  ISAM2Params();

  void print(string str) const;

  /** Getters and Setters for all properties */
  void setOptimizationParams(const gtsam::ISAM2GaussNewtonParams& params);
  void setOptimizationParams(const gtsam::ISAM2DoglegParams& params);
  void setRelinearizeThreshold(double relinearizeThreshold);
  void setRelinearizeThreshold(const gtsam::ISAM2ThresholdMap& relinearizeThreshold);
  int getRelinearizeSkip() const;
  void setRelinearizeSkip(int relinearizeSkip);
  bool isEnableRelinearization() const;
  void setEnableRelinearization(bool enableRelinearization);
  bool isEvaluateNonlinearError() const;
  void setEvaluateNonlinearError(bool evaluateNonlinearError);
  string getFactorization() const;
  void setFactorization(string factorization);
  bool isCacheLinearizedFactors() const;
  void setCacheLinearizedFactors(bool cacheLinearizedFactors);
  bool isEnableDetailedResults() const;
  void setEnableDetailedResults(bool enableDetailedResults);
  bool isEnablePartialRelinearizationCheck() const;
  void setEnablePartialRelinearizationCheck(bool enablePartialRelinearizationCheck);
};

class ISAM2Clique {

    //Constructors
    ISAM2Clique();

    //Standard Interface
    Vector gradientContribution() const;
    void print(string s);
};

class ISAM2Result {
  ISAM2Result();

  void print(string str) const;

  /** Getters and Setters for all properties */
  size_t getVariablesRelinearized() const;
  size_t getVariablesReeliminated() const;
  size_t getCliques() const;
};

class ISAM2 {
  ISAM2();
  ISAM2(const gtsam::ISAM2Params& params);
  ISAM2(const gtsam::ISAM2& other);

  bool equals(const gtsam::ISAM2& other, double tol) const;
  void print(string s) const;
  void printStats() const;
  void saveGraph(string s) const;

  gtsam::ISAM2Result update();
  gtsam::ISAM2Result update(const gtsam::NonlinearFactorGraph& newFactors, const gtsam::Values& newTheta);
  gtsam::ISAM2Result update(const gtsam::NonlinearFactorGraph& newFactors, const gtsam::Values& newTheta, const gtsam::KeyVector& removeFactorIndices);
  gtsam::ISAM2Result update(const gtsam::NonlinearFactorGraph& newFactors, const gtsam::Values& newTheta, const gtsam::KeyVector& removeFactorIndices, const gtsam::KeyGroupMap& constrainedKeys);
  // TODO: wrap the full version of update
 //void update(const gtsam::NonlinearFactorGraph& newFactors, const gtsam::Values& newTheta, const gtsam::KeyVector& removeFactorIndices, FastMap<Key,int>& constrainedKeys);
  //void update(const gtsam::NonlinearFactorGraph& newFactors, const gtsam::Values& newTheta, const gtsam::KeyVector& removeFactorIndices, FastMap<Key,int>& constrainedKeys, bool force_relinearize);

  gtsam::Values getLinearizationPoint() const;
  gtsam::Values calculateEstimate() const;
  gtsam::Value calculateEstimate(size_t key) const;
  gtsam::Values calculateBestEstimate() const;
  Matrix marginalCovariance(size_t key) const;
  gtsam::VectorValues getDelta() const;
  gtsam::NonlinearFactorGraph getFactorsUnsafe() const;
  gtsam::VariableIndex getVariableIndex() const;
  gtsam::ISAM2Params params() const;
};

#include <gtsam/nonlinear/NonlinearISAM.h>
class NonlinearISAM {
  NonlinearISAM();
  NonlinearISAM(int reorderInterval);
  void print(string s) const;
  void printStats() const;
  void saveGraph(string s) const;
  gtsam::Values estimate() const;
  Matrix marginalCovariance(size_t key) const;
  int reorderInterval() const;
  int reorderCounter() const;
  void update(const gtsam::NonlinearFactorGraph& newFactors, const gtsam::Values& initialValues);
  void reorder_relinearize();

  // These might be expensive as instead of a reference the wrapper will make a copy
  gtsam::GaussianISAM bayesTree() const;
  gtsam::Values getLinearizationPoint() const;
  gtsam::NonlinearFactorGraph getFactorsUnsafe() const;
};

//*************************************************************************
// Nonlinear factor types
//*************************************************************************
#include <gtsam/geometry/SimpleCamera.h>
#include <gtsam/geometry/CalibratedCamera.h>
#include <gtsam/geometry/StereoPoint2.h>

#include <gtsam/slam/PriorFactor.h>
template<T = {Vector, gtsam::Point2, gtsam::StereoPoint2, gtsam::Point3, gtsam::Rot2, gtsam::Rot3, gtsam::Pose2, gtsam::Pose3, gtsam::Cal3_S2,gtsam::CalibratedCamera, gtsam::SimpleCamera, gtsam::imuBias::ConstantBias}>
virtual class PriorFactor : gtsam::NoiseModelFactor {
  PriorFactor(size_t key, const T& prior, const gtsam::noiseModel::Base* noiseModel);
  T prior() const;

  // enabling serialization functionality
  void serialize() const;
};


#include <gtsam/slam/BetweenFactor.h>
template<T = {gtsam::Point2, gtsam::Point3, gtsam::Rot2, gtsam::Rot3, gtsam::Pose2, gtsam::Pose3, gtsam::imuBias::ConstantBias}>
virtual class BetweenFactor : gtsam::NoiseModelFactor {
  BetweenFactor(size_t key1, size_t key2, const T& relativePose, const gtsam::noiseModel::Base* noiseModel);
  T measured() const;

  // enabling serialization functionality
  void serialize() const;
};



#include <gtsam/nonlinear/NonlinearEquality.h>
template<T = {gtsam::Point2, gtsam::StereoPoint2, gtsam::Point3, gtsam::Rot2, gtsam::Rot3, gtsam::Pose2, gtsam::Pose3, gtsam::Cal3_S2, gtsam::CalibratedCamera, gtsam::SimpleCamera, gtsam::imuBias::ConstantBias}>
virtual class NonlinearEquality : gtsam::NoiseModelFactor {
  // Constructor - forces exact evaluation
  NonlinearEquality(size_t j, const T& feasible);
  // Constructor - allows inexact evaluation
  NonlinearEquality(size_t j, const T& feasible, double error_gain);

  // enabling serialization functionality
  void serialize() const;
};


#include <gtsam/sam/RangeFactor.h>
template<POSE, POINT>
virtual class RangeFactor : gtsam::NoiseModelFactor {
  RangeFactor(size_t key1, size_t key2, double measured, const gtsam::noiseModel::Base* noiseModel);
};

typedef gtsam::RangeFactor<gtsam::Pose2, gtsam::Point2> RangeFactorPosePoint2;
typedef gtsam::RangeFactor<gtsam::Pose3, gtsam::Point3> RangeFactorPosePoint3;
typedef gtsam::RangeFactor<gtsam::Pose2, gtsam::Pose2> RangeFactorPose2;
typedef gtsam::RangeFactor<gtsam::Pose3, gtsam::Pose3> RangeFactorPose3;
typedef gtsam::RangeFactor<gtsam::CalibratedCamera, gtsam::Point3> RangeFactorCalibratedCameraPoint;
typedef gtsam::RangeFactor<gtsam::SimpleCamera, gtsam::Point3> RangeFactorSimpleCameraPoint;
typedef gtsam::RangeFactor<gtsam::CalibratedCamera, gtsam::CalibratedCamera> RangeFactorCalibratedCamera;
typedef gtsam::RangeFactor<gtsam::SimpleCamera, gtsam::SimpleCamera> RangeFactorSimpleCamera;


#include <gtsam/sam/BearingFactor.h>
template<POSE, POINT, BEARING>
virtual class BearingFactor : gtsam::NoiseModelFactor {
  BearingFactor(size_t key1, size_t key2, const BEARING& measured, const gtsam::noiseModel::Base* noiseModel);

  // enabling serialization functionality
  void serialize() const;
};

typedef gtsam::BearingFactor<gtsam::Pose2, gtsam::Point2, gtsam::Rot2> BearingFactor2D;

#include <gtsam/sam/BearingRangeFactor.h>
template<POSE, POINT, BEARING, RANGE>
virtual class BearingRangeFactor : gtsam::NoiseModelFactor {
  BearingRangeFactor(size_t poseKey, size_t pointKey,
      const BEARING& measuredBearing, const RANGE& measuredRange,
      const gtsam::noiseModel::Base* noiseModel);

  // enabling serialization functionality
  void serialize() const;
};

typedef gtsam::BearingRangeFactor<gtsam::Pose2, gtsam::Point2, gtsam::Rot2, double> BearingRangeFactor2D;


#include <gtsam/slam/ProjectionFactor.h>
template<POSE, LANDMARK, CALIBRATION>
virtual class GenericProjectionFactor : gtsam::NoiseModelFactor {
  GenericProjectionFactor(const gtsam::Point2& measured, const gtsam::noiseModel::Base* noiseModel,
    size_t poseKey, size_t pointKey, const CALIBRATION* k);
  GenericProjectionFactor(const gtsam::Point2& measured, const gtsam::noiseModel::Base* noiseModel,
    size_t poseKey, size_t pointKey, const CALIBRATION* k, const POSE& body_P_sensor);

  GenericProjectionFactor(const gtsam::Point2& measured, const gtsam::noiseModel::Base* noiseModel,
      size_t poseKey, size_t pointKey, const CALIBRATION* k, bool throwCheirality, bool verboseCheirality);
    GenericProjectionFactor(const gtsam::Point2& measured, const gtsam::noiseModel::Base* noiseModel,
      size_t poseKey, size_t pointKey, const CALIBRATION* k, bool throwCheirality, bool verboseCheirality,
      const POSE& body_P_sensor);

  gtsam::Point2 measured() const;
  CALIBRATION* calibration() const;
  bool verboseCheirality() const;
  bool throwCheirality() const;

  // enabling serialization functionality
  void serialize() const;
};
typedef gtsam::GenericProjectionFactor<gtsam::Pose3, gtsam::Point3, gtsam::Cal3_S2> GenericProjectionFactorCal3_S2;
typedef gtsam::GenericProjectionFactor<gtsam::Pose3, gtsam::Point3, gtsam::Cal3DS2> GenericProjectionFactorCal3DS2;


#include <gtsam/slam/GeneralSFMFactor.h>
template<CAMERA, LANDMARK>
virtual class GeneralSFMFactor : gtsam::NoiseModelFactor {
  GeneralSFMFactor(const gtsam::Point2& measured, const gtsam::noiseModel::Base* model, size_t cameraKey, size_t landmarkKey);
  gtsam::Point2 measured() const;
};
typedef gtsam::GeneralSFMFactor<gtsam::SimpleCamera, gtsam::Point3> GeneralSFMFactorCal3_S2;
typedef gtsam::GeneralSFMFactor<gtsam::PinholeCameraCal3DS2, gtsam::Point3> GeneralSFMFactorCal3DS2;

template<CALIBRATION = {gtsam::Cal3_S2}>
virtual class GeneralSFMFactor2 : gtsam::NoiseModelFactor {
  GeneralSFMFactor2(const gtsam::Point2& measured, const gtsam::noiseModel::Base* model, size_t poseKey, size_t landmarkKey, size_t calibKey);
  gtsam::Point2 measured() const;

  // enabling serialization functionality
  void serialize() const;
};

<<<<<<< HEAD
#include <gtsam/slam/SmartProjectionPoseFactor.h>
template<CALIBRATION>
virtual class SmartProjectionPoseFactor : gtsam::NonlinearFactor {

  SmartProjectionPoseFactor(double rankTol, double linThreshold,
      bool manageDegeneracy, bool enableEPI, const gtsam::Pose3& body_P_sensor);
=======
#include <gtsam/slam/SmartProjectionFactor.h>
class SmartProjectionParams {
  SmartProjectionParams();
  // TODO(frank): make these work:
  //  void setLinearizationMode(LinearizationMode linMode);
  //  void setDegeneracyMode(DegeneracyMode degMode);
  void setRankTolerance(double rankTol);
  void setEnableEPI(bool enableEPI);
  void setLandmarkDistanceThreshold(bool landmarkDistanceThreshold);
  void setDynamicOutlierRejectionThreshold(bool dynOutRejectionThreshold);
};

#include <gtsam/slam/SmartProjectionPoseFactor.h>
template<CALIBRATION>
virtual class SmartProjectionPoseFactor: gtsam::NonlinearFactor {
>>>>>>> c73b8358

  SmartProjectionPoseFactor(const gtsam::noiseModel::Base* noise,
      const CALIBRATION* K);
  SmartProjectionPoseFactor(const gtsam::noiseModel::Base* noise,
      const CALIBRATION* K,
      const gtsam::Pose3& body_P_sensor);
  SmartProjectionPoseFactor(const gtsam::noiseModel::Base* noise,
      const CALIBRATION* K,
      const gtsam::Pose3& body_P_sensor,
      const gtsam::SmartProjectionParams& params);

<<<<<<< HEAD
  void add(const gtsam::Point2& measured_i, size_t poseKey_i,
      const gtsam::noiseModel::Base* noise_i, const CALIBRATION* K_i);
=======
  void add(const gtsam::Point2& measured_i, size_t poseKey_i);
>>>>>>> c73b8358

  // enabling serialization functionality
  //void serialize() const;
};

typedef gtsam::SmartProjectionPoseFactor<gtsam::Cal3_S2> SmartProjectionPose3Factor;


#include <gtsam/slam/StereoFactor.h>
template<POSE, LANDMARK>
virtual class GenericStereoFactor : gtsam::NoiseModelFactor {
  GenericStereoFactor(const gtsam::StereoPoint2& measured, const gtsam::noiseModel::Base* noiseModel,
    size_t poseKey, size_t landmarkKey, const gtsam::Cal3_S2Stereo* K);
  gtsam::StereoPoint2 measured() const;
  gtsam::Cal3_S2Stereo* calibration() const;

  // enabling serialization functionality
  void serialize() const;
};
typedef gtsam::GenericStereoFactor<gtsam::Pose3, gtsam::Point3> GenericStereoFactor3D;

#include <gtsam/slam/PoseTranslationPrior.h>
template<POSE>
virtual class PoseTranslationPrior : gtsam::NoiseModelFactor {
  PoseTranslationPrior(size_t key, const POSE& pose_z, const gtsam::noiseModel::Base* noiseModel);
};

typedef gtsam::PoseTranslationPrior<gtsam::Pose2> PoseTranslationPrior2D;
typedef gtsam::PoseTranslationPrior<gtsam::Pose3> PoseTranslationPrior3D;

#include <gtsam/slam/PoseRotationPrior.h>
template<POSE>
virtual class PoseRotationPrior : gtsam::NoiseModelFactor {
  PoseRotationPrior(size_t key, const POSE& pose_z, const gtsam::noiseModel::Base* noiseModel);
};

typedef gtsam::PoseRotationPrior<gtsam::Pose2> PoseRotationPrior2D;
typedef gtsam::PoseRotationPrior<gtsam::Pose3> PoseRotationPrior3D;

#include <gtsam/slam/EssentialMatrixFactor.h>
virtual class EssentialMatrixFactor : gtsam::NoiseModelFactor {
  EssentialMatrixFactor(size_t key, const gtsam::Point2& pA, const gtsam::Point2& pB,
      const gtsam::noiseModel::Base* noiseModel);
};

#include <gtsam/slam/dataset.h>
pair<gtsam::NonlinearFactorGraph*, gtsam::Values*> load2D(string filename,
    gtsam::noiseModel::Diagonal* model, int maxID, bool addNoise, bool smart);
pair<gtsam::NonlinearFactorGraph*, gtsam::Values*> load2D(string filename,
    gtsam::noiseModel::Diagonal* model, int maxID, bool addNoise);
pair<gtsam::NonlinearFactorGraph*, gtsam::Values*> load2D(string filename,
    gtsam::noiseModel::Diagonal* model, int maxID);
pair<gtsam::NonlinearFactorGraph*, gtsam::Values*> load2D(string filename,
    gtsam::noiseModel::Diagonal* model);
pair<gtsam::NonlinearFactorGraph*, gtsam::Values*> load2D(string filename);
pair<gtsam::NonlinearFactorGraph*, gtsam::Values*> load2D_robust(string filename,
    gtsam::noiseModel::Base* model);
void save2D(const gtsam::NonlinearFactorGraph& graph,
    const gtsam::Values& config, gtsam::noiseModel::Diagonal* model,
    string filename);

pair<gtsam::NonlinearFactorGraph*, gtsam::Values*> readG2o(string filename);
void writeG2o(const gtsam::NonlinearFactorGraph& graph,
    const gtsam::Values& estimate, string filename);

//*************************************************************************
// Navigation
//*************************************************************************
namespace imuBias {
#include <gtsam/navigation/ImuBias.h>

class ConstantBias {
  // Standard Constructor
  ConstantBias();
  ConstantBias(Vector biasAcc, Vector biasGyro);

  // Testable
  void print(string s) const;
  bool equals(const gtsam::imuBias::ConstantBias& expected, double tol) const;

  // Group
  static gtsam::imuBias::ConstantBias identity();
  gtsam::imuBias::ConstantBias inverse() const;
  gtsam::imuBias::ConstantBias compose(const gtsam::imuBias::ConstantBias& b) const;
  gtsam::imuBias::ConstantBias between(const gtsam::imuBias::ConstantBias& b) const;

  // Manifold
  gtsam::imuBias::ConstantBias retract(Vector v) const;
  Vector localCoordinates(const gtsam::imuBias::ConstantBias& b) const;

  // Lie Group
  static gtsam::imuBias::ConstantBias Expmap(Vector v);
  static Vector Logmap(const gtsam::imuBias::ConstantBias& b);

  // Standard Interface
  Vector vector() const;
  Vector accelerometer() const;
  Vector gyroscope() const;
  Vector correctAccelerometer(Vector measurement) const;
  Vector correctGyroscope(Vector measurement) const;
};

}///\namespace imuBias

#include <gtsam/navigation/ImuFactor.h>
class PoseVelocityBias{
    PoseVelocityBias(const gtsam::Pose3& pose, Vector velocity, const gtsam::imuBias::ConstantBias& bias);
  };
class ImuFactorPreintegratedMeasurements {
  // Standard Constructor
  ImuFactorPreintegratedMeasurements(const gtsam::imuBias::ConstantBias& bias, Matrix measuredAccCovariance,Matrix measuredOmegaCovariance, Matrix integrationErrorCovariance, bool use2ndOrderIntegration);
  ImuFactorPreintegratedMeasurements(const gtsam::imuBias::ConstantBias& bias, Matrix measuredAccCovariance,Matrix measuredOmegaCovariance, Matrix integrationErrorCovariance);
  // ImuFactorPreintegratedMeasurements(const gtsam::ImuFactorPreintegratedMeasurements& rhs);

  // Testable
  void print(string s) const;
  bool equals(const gtsam::ImuFactorPreintegratedMeasurements& expected, double tol);

  double deltaTij() const;
  Matrix deltaRij() const;
  Vector deltaPij() const;
  Vector deltaVij() const;
  Vector biasHatVector() const;
  Matrix delPdelBiasAcc() const;
  Matrix delPdelBiasOmega() const;
  Matrix delVdelBiasAcc() const;
  Matrix delVdelBiasOmega() const;
  Matrix delRdelBiasOmega() const;
  Matrix preintMeasCov() const;

  // Standard Interface
  void integrateMeasurement(Vector measuredAcc, Vector measuredOmega, double deltaT);
  void integrateMeasurement(Vector measuredAcc, Vector measuredOmega, double deltaT, const gtsam::Pose3& body_P_sensor);
  gtsam::PoseVelocityBias predict(const gtsam::Pose3& pose_i, Vector vel_i, const gtsam::imuBias::ConstantBias& bias,
      Vector gravity, Vector omegaCoriolis) const;
};

virtual class ImuFactor : gtsam::NonlinearFactor {
  ImuFactor(size_t pose_i, size_t vel_i, size_t pose_j, size_t vel_j, size_t bias,
      const gtsam::ImuFactorPreintegratedMeasurements& preintegratedMeasurements, Vector gravity, Vector omegaCoriolis);
  ImuFactor(size_t pose_i, size_t vel_i, size_t pose_j, size_t vel_j, size_t bias,
      const gtsam::ImuFactorPreintegratedMeasurements& preintegratedMeasurements, Vector gravity, Vector omegaCoriolis,
      const gtsam::Pose3& body_P_sensor);
  // Standard Interface
  gtsam::ImuFactorPreintegratedMeasurements preintegratedMeasurements() const;
};

#include <gtsam/navigation/CombinedImuFactor.h>
class CombinedImuFactorPreintegratedMeasurements {
  // Standard Constructor
  CombinedImuFactorPreintegratedMeasurements(
      const gtsam::imuBias::ConstantBias& bias,
      Matrix measuredAccCovariance,
      Matrix measuredOmegaCovariance,
      Matrix integrationErrorCovariance,
      Matrix biasAccCovariance,
      Matrix biasOmegaCovariance,
      Matrix biasAccOmegaInit);
  CombinedImuFactorPreintegratedMeasurements(
      const gtsam::imuBias::ConstantBias& bias,
      Matrix measuredAccCovariance,
      Matrix measuredOmegaCovariance,
      Matrix integrationErrorCovariance,
      Matrix biasAccCovariance,
      Matrix biasOmegaCovariance,
      Matrix biasAccOmegaInit,
      bool use2ndOrderIntegration);
  // CombinedImuFactorPreintegratedMeasurements(const gtsam::CombinedImuFactorPreintegratedMeasurements& rhs);

  // Testable
  void print(string s) const;
  bool equals(const gtsam::CombinedImuFactorPreintegratedMeasurements& expected, double tol);

  double deltaTij() const;
  Matrix deltaRij() const;
  Vector deltaPij() const;
  Vector deltaVij() const;
  Vector biasHatVector() const;
  Matrix delPdelBiasAcc() const;
  Matrix delPdelBiasOmega() const;
  Matrix delVdelBiasAcc() const;
  Matrix delVdelBiasOmega() const;
  Matrix delRdelBiasOmega() const;
  Matrix preintMeasCov() const;

  // Standard Interface
  void integrateMeasurement(Vector measuredAcc, Vector measuredOmega, double deltaT);
  void integrateMeasurement(Vector measuredAcc, Vector measuredOmega, double deltaT, const gtsam::Pose3& body_P_sensor);
  gtsam::PoseVelocityBias predict(const gtsam::Pose3& pose_i, Vector vel_i, const gtsam::imuBias::ConstantBias& bias,
      Vector gravity, Vector omegaCoriolis) const;
};

virtual class CombinedImuFactor : gtsam::NonlinearFactor {
  CombinedImuFactor(size_t pose_i, size_t vel_i, size_t pose_j, size_t vel_j, size_t bias_i, size_t bias_j,
      const gtsam::CombinedImuFactorPreintegratedMeasurements& CombinedPreintegratedMeasurements, Vector gravity, Vector omegaCoriolis);
  // Standard Interface
  gtsam::CombinedImuFactorPreintegratedMeasurements preintegratedMeasurements() const;
};

#include <gtsam/navigation/AHRSFactor.h>
class AHRSFactorPreintegratedMeasurements {
  // Standard Constructor
  AHRSFactorPreintegratedMeasurements(Vector bias, Matrix measuredOmegaCovariance);
  AHRSFactorPreintegratedMeasurements(Vector bias, Matrix measuredOmegaCovariance);
  AHRSFactorPreintegratedMeasurements(const gtsam::AHRSFactorPreintegratedMeasurements& rhs);

  // Testable
  void print(string s) const;
  bool equals(const gtsam::AHRSFactorPreintegratedMeasurements& expected, double tol);

  // get Data
  Matrix deltaRij() const;
  double deltaTij() const;
  Vector biasHat() const;

  // Standard Interface
  void integrateMeasurement(Vector measuredOmega, double deltaT);
  void integrateMeasurement(Vector measuredOmega, double deltaT, const gtsam::Pose3& body_P_sensor);
  void resetIntegration() ;
};

virtual class AHRSFactor : gtsam::NonlinearFactor {
  AHRSFactor(size_t rot_i, size_t rot_j,size_t bias,
      const gtsam::AHRSFactorPreintegratedMeasurements& preintegratedMeasurements, Vector omegaCoriolis);
  AHRSFactor(size_t rot_i, size_t rot_j, size_t bias,
      const gtsam::AHRSFactorPreintegratedMeasurements& preintegratedMeasurements, Vector omegaCoriolis,
      const gtsam::Pose3& body_P_sensor);

  // Standard Interface
  gtsam::AHRSFactorPreintegratedMeasurements preintegratedMeasurements() const;
  Vector evaluateError(const gtsam::Rot3& rot_i, const gtsam::Rot3& rot_j,
      Vector bias) const;
  gtsam::Rot3 predict(const gtsam::Rot3& rot_i, Vector bias,
      const gtsam::AHRSFactorPreintegratedMeasurements& preintegratedMeasurements,
      Vector omegaCoriolis) const;
};

#include <gtsam/navigation/AttitudeFactor.h>
//virtual class AttitudeFactor : gtsam::NonlinearFactor {
//  AttitudeFactor(const Unit3& nZ, const Unit3& bRef);
//  AttitudeFactor();
//};
virtual class Rot3AttitudeFactor : gtsam::NonlinearFactor{
  Rot3AttitudeFactor(size_t key, const gtsam::Unit3& nZ, const gtsam::noiseModel::Diagonal* model,
      const gtsam::Unit3& bRef);
  Rot3AttitudeFactor(size_t key, const gtsam::Unit3& nZ, const gtsam::noiseModel::Diagonal* model);
  Rot3AttitudeFactor();
  void print(string s) const;
  bool equals(const gtsam::NonlinearFactor& expected, double tol) const;
  gtsam::Unit3 nZ() const;
  gtsam::Unit3 bRef() const;
};

virtual class Pose3AttitudeFactor : gtsam::NonlinearFactor{
  Pose3AttitudeFactor(size_t key, const gtsam::Unit3& nZ, const gtsam::noiseModel::Diagonal* model,
      const gtsam::Unit3& bRef);
  Pose3AttitudeFactor(size_t key, const gtsam::Unit3& nZ, const gtsam::noiseModel::Diagonal* model);
  Pose3AttitudeFactor();
  void print(string s) const;
  bool equals(const gtsam::NonlinearFactor& expected, double tol) const;
  gtsam::Unit3 nZ() const;
  gtsam::Unit3 bRef() const;
};

//*************************************************************************
// Utilities
//*************************************************************************

namespace utilities {

  #include <matlab.h>
  gtsam::KeyList createKeyList(Vector I);
  gtsam::KeyList createKeyList(string s, Vector I);
  gtsam::KeyVector createKeyVector(Vector I);
  gtsam::KeyVector createKeyVector(string s, Vector I);
  gtsam::KeySet createKeySet(Vector I);
  gtsam::KeySet createKeySet(string s, Vector I);
  Matrix extractPoint2(const gtsam::Values& values);
  Matrix extractPoint3(const gtsam::Values& values);
  Matrix extractPose2(const gtsam::Values& values);
  gtsam::Values allPose3s(gtsam::Values& values);
  Matrix extractPose3(const gtsam::Values& values);
  void perturbPoint2(gtsam::Values& values, double sigma, int seed);
  void perturbPose2 (gtsam::Values& values, double sigmaT, double sigmaR, int seed);
  void perturbPoint3(gtsam::Values& values, double sigma, int seed);
  void insertBackprojections(gtsam::Values& values, const gtsam::SimpleCamera& c, Vector J, Matrix Z, double depth);
  void insertProjectionFactors(gtsam::NonlinearFactorGraph& graph, size_t i, Vector J, Matrix Z, const gtsam::noiseModel::Base* model, const gtsam::Cal3_S2* K);
  void insertProjectionFactors(gtsam::NonlinearFactorGraph& graph, size_t i, Vector J, Matrix Z, const gtsam::noiseModel::Base* model, const gtsam::Cal3_S2* K, const gtsam::Pose3& body_P_sensor);
  Matrix reprojectionErrors(const gtsam::NonlinearFactorGraph& graph, const gtsam::Values& values);
  gtsam::Values localToWorld(const gtsam::Values& local, const gtsam::Pose2& base);
  gtsam::Values localToWorld(const gtsam::Values& local, const gtsam::Pose2& base, const gtsam::KeyVector& keys);

} //\namespace utilities

}<|MERGE_RESOLUTION|>--- conflicted
+++ resolved
@@ -2339,14 +2339,6 @@
   void serialize() const;
 };
 
-<<<<<<< HEAD
-#include <gtsam/slam/SmartProjectionPoseFactor.h>
-template<CALIBRATION>
-virtual class SmartProjectionPoseFactor : gtsam::NonlinearFactor {
-
-  SmartProjectionPoseFactor(double rankTol, double linThreshold,
-      bool manageDegeneracy, bool enableEPI, const gtsam::Pose3& body_P_sensor);
-=======
 #include <gtsam/slam/SmartProjectionFactor.h>
 class SmartProjectionParams {
   SmartProjectionParams();
@@ -2362,7 +2354,6 @@
 #include <gtsam/slam/SmartProjectionPoseFactor.h>
 template<CALIBRATION>
 virtual class SmartProjectionPoseFactor: gtsam::NonlinearFactor {
->>>>>>> c73b8358
 
   SmartProjectionPoseFactor(const gtsam::noiseModel::Base* noise,
       const CALIBRATION* K);
@@ -2374,12 +2365,7 @@
       const gtsam::Pose3& body_P_sensor,
       const gtsam::SmartProjectionParams& params);
 
-<<<<<<< HEAD
-  void add(const gtsam::Point2& measured_i, size_t poseKey_i,
-      const gtsam::noiseModel::Base* noise_i, const CALIBRATION* K_i);
-=======
   void add(const gtsam::Point2& measured_i, size_t poseKey_i);
->>>>>>> c73b8358
 
   // enabling serialization functionality
   //void serialize() const;
