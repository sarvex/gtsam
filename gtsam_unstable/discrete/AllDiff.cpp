/*
 * AllDiff.cpp
 * @brief General "all-different" constraint
 * @date Feb 6, 2012
 * @author Frank Dellaert
 */

#include <gtsam/base/Testable.h>
#include <gtsam_unstable/discrete/AllDiff.h>
#include <gtsam_unstable/discrete/Domain.h>

#include <boost/make_shared.hpp>

namespace gtsam {

/* ************************************************************************* */
AllDiff::AllDiff(const DiscreteKeys& dkeys) : Constraint(dkeys.indices()) {
  for (const DiscreteKey& dkey : dkeys) cardinalities_.insert(dkey);
}

/* ************************************************************************* */
void AllDiff::print(const std::string& s, const KeyFormatter& formatter) const {
  std::cout << s << "AllDiff on ";
  for (Key dkey : keys_) std::cout << formatter(dkey) << " ";
  std::cout << std::endl;
}

/* ************************************************************************* */
double AllDiff::operator()(const Values& values) const {
  std::set<size_t> taken;  // record values taken by keys
  for (Key dkey : keys_) {
    size_t value = values.at(dkey);      // get the value for that key
    if (taken.count(value)) return 0.0;  // check if value alreday taken
    taken.insert(value);  // if not, record it as taken and keep checking
  }
  return 1.0;
}

/* ************************************************************************* */
DecisionTreeFactor AllDiff::toDecisionTreeFactor() const {
  // We will do this by converting the allDif into many BinaryAllDiff
  // constraints
  DecisionTreeFactor converted;
  size_t nrKeys = keys_.size();
  for (size_t i1 = 0; i1 < nrKeys; i1++)
    for (size_t i2 = i1 + 1; i2 < nrKeys; i2++) {
      BinaryAllDiff binary12(discreteKey(i1), discreteKey(i2));
      converted = converted * binary12.toDecisionTreeFactor();
    }
  return converted;
}

/* ************************************************************************* */
DecisionTreeFactor AllDiff::operator*(const DecisionTreeFactor& f) const {
  // TODO: can we do this more efficiently?
  return toDecisionTreeFactor() * f;
}

/* ************************************************************************* */
bool AllDiff::ensureArcConsistency(size_t j,
                                   std::vector<Domain>& domains) const {
  // Though strictly not part of allDiff, we check for
  // a value in domains[j] that does not occur in any other connected domain.
  // If found, we make this a singleton...
  // TODO: make a new constraint where this really is true
  Domain& Dj = domains[j];
  if (Dj.checkAllDiff(keys_, domains)) return true;

  // Check all other domains for singletons and erase corresponding values
  // This is the same as arc-consistency on the equivalent binary constraints
  bool changed = false;
  for (Key k : keys_)
    if (k != j) {
      const Domain& Dk = domains[k];
      if (Dk.isSingleton()) {  // check if singleton
        size_t value = Dk.firstValue();
        if (Dj.contains(value)) {
          Dj.erase(value);  // erase value if true
          changed = true;
        }
      }
    }
  return changed;
}

<<<<<<< HEAD
  /* ************************************************************************* */
  Constraint::shared_ptr AllDiff::partiallyApply(const Values& values) const {
    DiscreteKeys newKeys;
    // loop over keys and add them only if they do not appear in values
    for(Key k: keys_)
      if (values.find(k) == values.end()) {
        newKeys.push_back(DiscreteKey(k,cardinalities_.at(k)));
      }
    return std::make_shared<AllDiff>(newKeys);
  }
=======
/* ************************************************************************* */
Constraint::shared_ptr AllDiff::partiallyApply(const Values& values) const {
  DiscreteKeys newKeys;
  // loop over keys and add them only if they do not appear in values
  for (Key k : keys_)
    if (values.find(k) == values.end()) {
      newKeys.push_back(DiscreteKey(k, cardinalities_.at(k)));
    }
  return boost::make_shared<AllDiff>(newKeys);
}
>>>>>>> fa28bbb9

/* ************************************************************************* */
Constraint::shared_ptr AllDiff::partiallyApply(
    const std::vector<Domain>& domains) const {
  DiscreteFactor::Values known;
  for (Key k : keys_) {
    const Domain& Dk = domains[k];
    if (Dk.isSingleton()) known[k] = Dk.firstValue();
  }
  return partiallyApply(known);
}

/* ************************************************************************* */
}  // namespace gtsam<|MERGE_RESOLUTION|>--- conflicted
+++ resolved
@@ -83,18 +83,6 @@
   return changed;
 }
 
-<<<<<<< HEAD
-  /* ************************************************************************* */
-  Constraint::shared_ptr AllDiff::partiallyApply(const Values& values) const {
-    DiscreteKeys newKeys;
-    // loop over keys and add them only if they do not appear in values
-    for(Key k: keys_)
-      if (values.find(k) == values.end()) {
-        newKeys.push_back(DiscreteKey(k,cardinalities_.at(k)));
-      }
-    return std::make_shared<AllDiff>(newKeys);
-  }
-=======
 /* ************************************************************************* */
 Constraint::shared_ptr AllDiff::partiallyApply(const Values& values) const {
   DiscreteKeys newKeys;
@@ -103,9 +91,8 @@
     if (values.find(k) == values.end()) {
       newKeys.push_back(DiscreteKey(k, cardinalities_.at(k)));
     }
-  return boost::make_shared<AllDiff>(newKeys);
+  return std::make_shared<AllDiff>(newKeys);
 }
->>>>>>> fa28bbb9
 
 /* ************************************************************************* */
 Constraint::shared_ptr AllDiff::partiallyApply(
