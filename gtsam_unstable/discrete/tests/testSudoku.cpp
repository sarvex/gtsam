--- conflicted
+++ resolved
@@ -88,11 +88,7 @@
   }
 
   /// Print readable form of assignment
-<<<<<<< HEAD
-  void printAssignment(const DiscreteFactor::sharedValues& assignment) const {
-=======
   void printAssignment(const DiscreteFactor::Values& assignment) const {
->>>>>>> 371fe3e8
     for (size_t i = 0; i < n_; i++) {
       for (size_t j = 0; j < n_; j++) {
         Key k = key(i, j);
@@ -103,13 +99,8 @@
   }
 
   /// solve and print solution
-<<<<<<< HEAD
   void printSolution() const {
-    DiscreteFactor::sharedValues MPE = optimalAssignment();
-=======
-  void printSolution() {
     auto MPE = optimalAssignment();
->>>>>>> 371fe3e8
     printAssignment(MPE);
   }
 
